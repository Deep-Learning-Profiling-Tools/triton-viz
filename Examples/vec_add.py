import torch
import triton
import triton.language as tl
import triton_viz
import argparse
from triton_viz.interpreter import record_builder
import numpy as np
from triton_viz.data import Load


@triton_viz.trace
@triton.jit
def add_kernel(
    x_ptr,  # *Pointer* to first input vector.
    y_ptr,  # *Pointer* to second input vector.
    output_ptr,  # *Pointer* to output vector.
    n_elements,  # Size of the vector.
    BLOCK_SIZE: tl.constexpr,  # Number of elements each program should process.
    # NOTE: `constexpr` so it can be used as a shape value.
):
    pid = tl.program_id(axis=0)  # We use a 1D launch grid so axis is 0.
    # This program will process inputs that are offset from the initial data.
    # For instance, if you had a vector of length 256 and block_size of 64, the programs
    # would each access the elements [0:64, 64:128, 128:192, 192:256].
    # Note that offsets is a list of pointers:
    block_start = pid * BLOCK_SIZE
    offsets = block_start + tl.arange(0, BLOCK_SIZE)
    # Create a mask to guard memory operations against out-of-bounds accesses.
    mask = offsets < n_elements
    # Load x and y from DRAM, masking out any extra elements in case the input is not a
    # multiple of the block size.
    x = tl.load(x_ptr + offsets, mask=mask)
    y = tl.load(y_ptr + offsets, mask=mask)
    output = x + y
    # Write x + y back to DRAM.
    tl.store(output_ptr + offsets, output, mask=mask)


def add(x: torch.Tensor, y: torch.Tensor):
    # We need to preallocate the output.
    output = torch.empty_like(x)
    n_elements = output.numel()
    # The SPMD launch grid denotes the number of kernel instances that run in parallel.
    # It is analogous to CUDA launch grids. It can be either Tuple[int], or Callable(metaparameters) -> Tuple[int].
    # In this case, we use a 1D grid where the size is the number of blocks:
    grid = lambda meta: (triton.cdiv(n_elements, meta["BLOCK_SIZE"]),)
    # NOTE:
    #  - Each torch.tensor object is implicitly converted into a pointer to its first element.
    #  - `triton.jit`'ed functions can be indexed with a launch grid to obtain a callable GPU kernel.
    #  - Don't forget to pass meta-parameters as keywords arguments.
    add_kernel[grid](x, y, output, n_elements, BLOCK_SIZE=1024)
    # We return a handle to z but, since `torch.cuda.synchronize()` hasn't been called, the kernel is still
    # running asynchronously at this point.
    return output

    # Directly use x and y here even though they are defined later in the file


def test_add():
    torch.manual_seed(0)
    device = "cpu"
    size = 5000
    BLOCK_SIZE = 1024
    x = torch.rand(size, device=device)
    y = torch.rand(size, device=device)
    result = add(x, y)
    t_size = x.element_size()
    expected_offsets = [i * t_size for i in np.arange(0, BLOCK_SIZE)]
    expected_offsets_shape = len(expected_offsets)
    expected = x + y
    for launch in record_builder.launches:
        for op in launch.records:
            if isinstance(op, Load):
                result_offset = op.offsets.tolist()
                result_offset_shape = len(result_offset)
                break
    assert torch.allclose(result, expected)
    assert result.shape == expected.shape
    assert result_offset == expected_offsets
    assert result_offset_shape == expected_offsets_shape


<<<<<<< HEAD
if __name__ == "__main__":
    parser = argparse.ArgumentParser()
    parser.add_argument("--device", type=str, default="cpu")
    parser.add_argument("--grid", type=int, default=0)
    args = parser.parse_args()
    device = args.device

    torch.manual_seed(0)
    size = 5000
    x = torch.rand(size, device=device)
    y = torch.rand(size, device=device)
    output_torch = x + y
    triton_viz.sample((args.grid,))
    output_triton = add(x, y)

    triton_viz.dump("./vec_add.json")
    triton_viz.draw(f"out{args.grid}.png")
=======
parser = argparse.ArgumentParser()
parser.add_argument("--device", type=str, default="cpu")
parser.add_argument("--grid", type=int, default=0)
args = parser.parse_args()
device = args.device

torch.manual_seed(0)
size = 5000
x = torch.rand(size, device=device)
y = torch.rand(size, device=device)
output_torch = x + y
triton_viz.sample((args.grid,))
output_triton = add(x, y)

triton_viz.dump("./vec_add.json")
triton_viz.draw(f"out{args.grid}.png")
>>>>>>> cbd30b30
<|MERGE_RESOLUTION|>--- conflicted
+++ resolved
@@ -80,7 +80,6 @@
     assert result_offset_shape == expected_offsets_shape
 
 
-<<<<<<< HEAD
 if __name__ == "__main__":
     parser = argparse.ArgumentParser()
     parser.add_argument("--device", type=str, default="cpu")
@@ -98,21 +97,3 @@
 
     triton_viz.dump("./vec_add.json")
     triton_viz.draw(f"out{args.grid}.png")
-=======
-parser = argparse.ArgumentParser()
-parser.add_argument("--device", type=str, default="cpu")
-parser.add_argument("--grid", type=int, default=0)
-args = parser.parse_args()
-device = args.device
-
-torch.manual_seed(0)
-size = 5000
-x = torch.rand(size, device=device)
-y = torch.rand(size, device=device)
-output_torch = x + y
-triton_viz.sample((args.grid,))
-output_triton = add(x, y)
-
-triton_viz.dump("./vec_add.json")
-triton_viz.draw(f"out{args.grid}.png")
->>>>>>> cbd30b30
