import torch

import triton
import triton.language as tl

import triton_viz
from triton_viz.clients import Profiler


<<<<<<< HEAD
# ======== Case 2: Check if for loop can be unrolled ========
@triton_viz.trace(clients=(profiler := Profiler(disable_buffer_load_check=True)))
@triton.jit
def for_loop_test_kernel(
=======
# ======== Case 3: Check masked element percentage for tuning BLOCK_SIZE ========
@triton_viz.trace(clients=(profiler := Profiler(disable_buffer_load_check=True)))
@triton.jit
def mask_percentage_test_kernel(
>>>>>>> ca09f145
    in_ptr,
    out_ptr,
    N: tl.constexpr,
    BLOCK_SIZE: tl.constexpr,
):
    """
<<<<<<< HEAD
    Test kernel with for-loops to verify loop statistics tracking.

    This kernel contains 2 for-loops:
    - First loop: iterates 10 times
    - Second loop: iterates 5 times
    """
    pid = tl.program_id(axis=0)
    block_start = pid * BLOCK_SIZE
    offsets = block_start + tl.arange(0, BLOCK_SIZE)
    mask = offsets < N

    # Load input
    x = tl.load(in_ptr + offsets, mask=mask, other=0.0)

    # First for-loop: 10 iterations
    result = x
    for i in range(10):
        result = result + 1.0

    # Second for-loop: 5 iterations
    for j in range(5):
        result = result * 2.0

    # Store result
    tl.store(out_ptr + offsets, result, mask=mask)


def test_for_loop_statistics():
    """
    Test that the profiler correctly tracks for-loop statistics.
    """
    N = 100
    BLOCK_SIZE = 32
    num_blocks = triton.cdiv(N, BLOCK_SIZE)

    # Create input/output tensors
    x = torch.randn(N, dtype=torch.float32)
    y = torch.empty(N, dtype=torch.float32)

    # Run the kernel
    grid = (num_blocks,)
    for_loop_test_kernel[grid](x, y, N, BLOCK_SIZE)

    # Expected loop statistics:
    # The kernel has 2 for-loops, but they are executed once per grid
    # Each loop should be recorded only once (when first encountered)
    # Loop 1: range(10) -> 10 steps
    # Loop 2: range(5) -> 5 steps

    expected_num_loops = 2
    expected_loop_steps = [10, 5]

    # Verify the loop statistics from profiler
    assert (
        len(profiler.loop_info) == expected_num_loops
    ), f"Expected {expected_num_loops} loops, got {len(profiler.loop_info)}"

    for idx, (lineno, total_steps) in enumerate(profiler.loop_info):
        expected_steps = expected_loop_steps[idx]
        assert (
            total_steps == expected_steps
        ), f"Loop #{idx+1}: Expected {expected_steps} steps, got {total_steps}"
        assert isinstance(
            lineno, int
        ), f"Loop #{idx+1}: lineno should be int, got {type(lineno)}"
        assert lineno > 0, f"Loop #{idx+1}: lineno should be positive, got {lineno}"
=======
    Test kernel with a known mix of masked and unmasked load/store operations.

    Expected operations per block:
    - 2 masked loads (with mask parameter)
    - 1 unmasked load (without mask parameter)
    - 2 masked stores (with mask parameter)
    - 1 unmasked store (without mask parameter)
    """
    pid = tl.program_id(axis=0)
    offsets = pid * BLOCK_SIZE + tl.arange(0, BLOCK_SIZE)
    mask = offsets < N

    # Masked load #1: load with mask
    a = tl.load(in_ptr + offsets, mask=mask, other=0.0)

    # Masked load #2: another load with mask
    b = tl.load(in_ptr + offsets, mask=mask, other=1.0)

    # Unmasked load: load without mask
    c = tl.load(in_ptr + tl.arange(0, BLOCK_SIZE))  # No mask - this is RawLoad

    # Compute result
    result = a + b + c

    # Masked store #1: store with mask
    tl.store(out_ptr + offsets, result, mask=mask)

    # Masked store #2: another store with mask
    tl.store(out_ptr + offsets + N, result * 2, mask=mask)

    # Unmasked store: store without mask
    tl.store(out_ptr + tl.arange(0, BLOCK_SIZE), result)  # No mask - this is RawStore


def test_mask_percentage():
    """
    Test that the profiler correctly reports the mask element statistics.

    The profiler now tracks:
    - Total number of mask elements across all operations
    - Number of False elements in all masks
    """
    N = 100
    BLOCK_SIZE = 32
    num_blocks = triton.cdiv(N, BLOCK_SIZE)  # Should be 4 blocks

    # Create input/output tensors
    x = torch.randn(N, dtype=torch.float32)
    y = torch.empty(N * 2, dtype=torch.float32)

    # Run the kernel
    grid = (num_blocks,)
    mask_percentage_test_kernel[grid](x, y, N, BLOCK_SIZE)

    # Expected mask statistics:
    # Note: In the triton interpreter, load/store operations without an explicit mask
    # are interpreted as having a mask where all elements are True.
    #
    # Block 0: offsets=[0..31], mask=[True]*32 (0 False)
    # Block 1: offsets=[32..63], mask=[True]*32 (0 False)
    # Block 2: offsets=[64..95], mask=[True]*32 (0 False)
    # Block 3: offsets=[96..127], mask=[True]*4 + [False]*28 (28 False)
    #
    # Each block has 3 loads total (2 with explicit masks + 1 without explicit mask):
    # - 2 loads with explicit mask: offsets < N
    # - 1 load without explicit mask: always all-True
    # - Total load mask elements = 3 loads * 32 elements * 4 blocks = 384
    # - False elements in loads = 2 masked loads * 28 False (only in block 3) = 56
    #
    # Similarly for stores (2 with explicit masks + 1 without):
    # - Total store mask elements = 3 stores * 32 elements * 4 blocks = 384
    # - False elements in stores = 2 masked stores * 28 False (only in block 3) = 56

    expected_load_mask_total = 384
    expected_load_mask_false = 56
    expected_store_mask_total = 384
    expected_store_mask_false = 56

    # Verify the statistics from profiler
    assert (
        profiler.load_mask_total_count == expected_load_mask_total
    ), f"Expected {expected_load_mask_total} total load mask elements, got {profiler.load_mask_total_count}"
    assert (
        profiler.load_mask_false_count == expected_load_mask_false
    ), f"Expected {expected_load_mask_false} false load mask elements, got {profiler.load_mask_false_count}"
    assert (
        profiler.store_mask_total_count == expected_store_mask_total
    ), f"Expected {expected_store_mask_total} total store mask elements, got {profiler.store_mask_total_count}"
    assert (
        profiler.store_mask_false_count == expected_store_mask_false
    ), f"Expected {expected_store_mask_false} false store mask elements, got {profiler.store_mask_false_count}"

    # Verify the masked percentage calculation
    expected_load_masked_percentage = (56 / 384) * 100  # ~14.58%
    expected_store_masked_percentage = (56 / 384) * 100  # ~14.58%

    actual_load_masked_percentage = (
        profiler.load_mask_false_count / profiler.load_mask_total_count
    ) * 100
    actual_store_masked_percentage = (
        profiler.store_mask_false_count / profiler.store_mask_total_count
    ) * 100

    assert (
        abs(actual_load_masked_percentage - expected_load_masked_percentage) < 0.01
    ), f"Expected load masked percentage {expected_load_masked_percentage:.2f}%, got {actual_load_masked_percentage:.2f}%"
    assert (
        abs(actual_store_masked_percentage - expected_store_masked_percentage) < 0.01
    ), f"Expected store masked percentage {expected_store_masked_percentage:.2f}%, got {actual_store_masked_percentage:.2f}%"
>>>>>>> ca09f145
<|MERGE_RESOLUTION|>--- conflicted
+++ resolved
@@ -7,24 +7,16 @@
 from triton_viz.clients import Profiler
 
 
-<<<<<<< HEAD
 # ======== Case 2: Check if for loop can be unrolled ========
 @triton_viz.trace(clients=(profiler := Profiler(disable_buffer_load_check=True)))
 @triton.jit
 def for_loop_test_kernel(
-=======
-# ======== Case 3: Check masked element percentage for tuning BLOCK_SIZE ========
-@triton_viz.trace(clients=(profiler := Profiler(disable_buffer_load_check=True)))
-@triton.jit
-def mask_percentage_test_kernel(
->>>>>>> ca09f145
     in_ptr,
     out_ptr,
     N: tl.constexpr,
     BLOCK_SIZE: tl.constexpr,
 ):
     """
-<<<<<<< HEAD
     Test kernel with for-loops to verify loop statistics tracking.
 
     This kernel contains 2 for-loops:
@@ -91,7 +83,11 @@
             lineno, int
         ), f"Loop #{idx+1}: lineno should be int, got {type(lineno)}"
         assert lineno > 0, f"Loop #{idx+1}: lineno should be positive, got {lineno}"
-=======
+
+# ======== Case 3: Check masked element percentage for tuning BLOCK_SIZE ========
+@triton_viz.trace(clients=(profiler := Profiler(disable_buffer_load_check=True)))
+@triton.jit
+def mask_percentage_test_kernel(
     Test kernel with a known mix of masked and unmasked load/store operations.
 
     Expected operations per block:
@@ -200,5 +196,4 @@
     ), f"Expected load masked percentage {expected_load_masked_percentage:.2f}%, got {actual_load_masked_percentage:.2f}%"
     assert (
         abs(actual_store_masked_percentage - expected_store_masked_percentage) < 0.01
-    ), f"Expected store masked percentage {expected_store_masked_percentage:.2f}%, got {actual_store_masked_percentage:.2f}%"
->>>>>>> ca09f145
+    ), f"Expected store masked percentage {expected_store_masked_percentage:.2f}%, got {actual_store_masked_percentage:.2f}%"