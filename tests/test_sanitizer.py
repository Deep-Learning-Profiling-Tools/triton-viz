--- conflicted
+++ resolved
@@ -394,7 +394,6 @@
     # This test verifies that the operation doesn't crash
 
 
-<<<<<<< HEAD
 # ======== Reduce Operations (max, min) =========
 def test_reduce_max_expr_eval():
     """Test that max reduce operation evaluates correctly."""
@@ -446,7 +445,6 @@
     min_expr = SymbolicExpr("min", input_arr, None, False)
     with pytest.raises(ValueError, match="Cannot compute min of empty array"):
         min_expr.eval()
-=======
 # ======== Cache Ablation Tests =========
 
 # ---- Symbol Cache Tests ----
@@ -1152,5 +1150,4 @@
             ), f"Constraints for '{key}' differ: cache ON={expr_on['constraints']}, cache OFF={expr_off['constraints']}"
 
     finally:
-        cfg.enable_symbol_cache = original_cache_setting
->>>>>>> 2ccdf20c
+        cfg.enable_symbol_cache = original_cache_setting