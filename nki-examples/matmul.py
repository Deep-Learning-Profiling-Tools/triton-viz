--- conflicted
+++ resolved
@@ -1,24 +1,12 @@
 from neuronxcc import nki
 import neuronxcc.nki.language as nl
-<<<<<<< HEAD
-
-=======
->>>>>>> 6571b71f
 import triton_viz
 from triton_viz.clients import Tracer
 from triton_viz.core.trace import launches
 import numpy as np
 
-<<<<<<< HEAD
 
 def matmul_kernel(lhs, rhs, result):
-=======
-tensors = []  # THTODO: rm
-records = [triton_viz.core.data.Grid((0, 0, 0))]  # THTODO: rm
-
-
-def matmul_kernel(lhs, rhs):
->>>>>>> 6571b71f
     """NKI matmul_kernel to compute a matrix multiplication operation in a tiled manner
 
     Args:
@@ -41,10 +29,6 @@
     TILE_N = 4
 
     # Use affine_range to loop over tiles
-<<<<<<< HEAD
-=======
-    time_idx = 0
->>>>>>> 6571b71f
     for m in nl.affine_range(M // TILE_M):
         for n in nl.affine_range(N // TILE_N):
             # Allocate a tensor in PSUM
@@ -60,89 +44,15 @@
                 lhs_f = nl.arange(TILE_K)[None, :] + k * TILE_K
                 lhs_mask = (lhs_p < M) & (lhs_f < K)
                 lhs_tile = nl.load(lhs[lhs_p, lhs_f], mask=lhs_mask)
-<<<<<<< HEAD
-=======
-                records.append(
-                    triton_viz.core.data.Load(
-                        lhs.data_ptr(),
-                        (4 * (lhs_p * K + lhs_f))._value,
-                        lhs_mask._value,
-                    )
-                )  # THTODO: rm
-                # NKI meta for viz (HBM->SBUF)
-                try:
-                    bytes_lhs = int(np.count_nonzero(lhs_mask._value)) * int(
-                        lhs.dtype.itemsize
-                    )
-                except Exception:
-                    bytes_lhs = 0
-                records[-1].mem_src = "HBM"
-                records[-1].mem_dst = "SBUF"
-                records[-1].bytes = bytes_lhs
-                records[-1].time_idx = time_idx
-                records[-1].backend = "nki"
-                time_idx += 1
->>>>>>> 6571b71f
 
                 rhs_p = nl.arange(TILE_K)[:, None] + k * TILE_K
                 rhs_f = nl.arange(TILE_N)[None, :] + n * TILE_N
                 rhs_mask = (rhs_p < K) & (rhs_f < N)
                 rhs_tile = nl.load(rhs[rhs_p, rhs_f], mask=rhs_mask)
-<<<<<<< HEAD
-=======
-                records.append(
-                    triton_viz.core.data.Load(
-                        rhs.data_ptr(),
-                        (4 * (rhs_p * N + rhs_f))._value,
-                        rhs_mask._value,
-                    )
-                )  # THTODO: rm
-                try:
-                    bytes_rhs = int(np.count_nonzero(rhs_mask._value)) * int(
-                        rhs.dtype.itemsize
-                    )
-                except Exception:
-                    bytes_rhs = 0
-                records[-1].mem_src = "HBM"
-                records[-1].mem_dst = "SBUF"
-                records[-1].bytes = bytes_rhs
-                records[-1].time_idx = time_idx
-                records[-1].backend = "nki"
-                time_idx += 1
->>>>>>> 6571b71f
 
                 # Accumulate partial-sums into PSUM
                 x = nl.matmul(lhs_tile[...], rhs_tile[...], transpose_x=False)
                 res_psum += x
-<<<<<<< HEAD
-=======
-
-                # For visualization, use standard matmul convention A(M,K)·B(K,N)->C(M,N)
-                # Our lhs_tile is (K, M) physically; transpose to (M, K) for Dot record
-                lhs_viz = lhs_tile._value.T
-                rhs_viz = rhs_tile._value
-                lhs_shape_viz = (lhs_tile.shape[1], lhs_tile.shape[0])  # (M, K)
-                rhs_shape_viz = rhs_tile.shape  # (K, N)
-                out_shape_viz = res_psum.shape  # (M, N)
-
-                records.append(
-                    triton_viz.core.data.Dot(
-                        lhs_shape_viz,
-                        rhs_shape_viz,
-                        out_shape_viz,
-                        lhs_viz,
-                        rhs_viz,
-                        x._value,
-                    )
-                )  # THTODO: rm
-                records[-1].mem_src = "SBUF"
-                records[-1].mem_dst = "PSUM"
-                records[-1].tile_shape = (TILE_M, TILE_N)
-                records[-1].k = TILE_K
-                records[-1].time_idx = time_idx
-                records[-1].backend = "nki"
-                time_idx += 1
->>>>>>> 6571b71f
 
             # Copy the result from PSUM back to SBUF, and cast to expected output data-type
             res_sb = nl.copy(res_psum, dtype=result.dtype)
@@ -153,29 +63,8 @@
             nl.store(
                 result[m * TILE_M : (m + 1) * TILE_M, n * TILE_N : (n + 1) * TILE_N],
                 value=res_sb,
-<<<<<<< HEAD
                 mask=out_mask,
             )
-=======
-            )
-            records.append(
-                triton_viz.core.data.Store(
-                    result.data_ptr(), (4 * (out_p * N + out_f))._value, out_mask._value
-                )
-            )  # THTODO: rm
-            try:
-                bytes_out = int(np.count_nonzero(out_mask._value)) * int(
-                    result.dtype.itemsize
-                )
-            except Exception:
-                bytes_out = 0
-            records[-1].mem_src = "SBUF"
-            records[-1].mem_dst = "HBM"
-            records[-1].bytes = bytes_out
-            records[-1].time_idx = time_idx
-            records[-1].backend = "nki"
-            time_idx += 1
->>>>>>> 6571b71f
 
     return result
 
@@ -189,24 +78,13 @@
 
 if TRITON_VIZ:
     print("Executing matmul_kernel with NKI interpreter...")
-<<<<<<< HEAD
     traced_kernel = triton_viz.trace(clients=Tracer(), backend="nki")(matmul_kernel)
     kernel = traced_kernel[kernel_grid]
     kernel(*kernel_args)
-=======
-    matmul_kernel = triton_viz.trace(clients=Tracer(), backend="nki")(matmul_kernel)
-    kk = matmul_kernel[kernel_grid]
-    z2 = kk(*kernel_args)
->>>>>>> 6571b71f
 
     print(f"Number of launches: {len(launches)}")
     if launches:
         launch = launches[-1]
-<<<<<<< HEAD
-=======
-        launch.records = records  # THTODO: rm
-        launch.tensors = tensors  # THTODO: rm
->>>>>>> 6571b71f
         print(f"Number of records: {len(launch.records)}")
         for i, record in enumerate(launch.records):
             print(f"Record {i}: {type(record).__name__}")
@@ -227,13 +105,8 @@
         traceback.print_exc()
 else:
     print("Executing NKI JIT-ed matmul_kernel...")
-<<<<<<< HEAD
     compiled_kernel = nki.jit(matmul_kernel)
-    nki.simulate_kernel(compiled_kernel[kernel_grid], *kernel_args)
-=======
-    matmul_kernel = nki.jit(matmul_kernel)
-    z2 = nki.simulate_kernel(matmul_kernel[kernel_grid], *kernel_args)
->>>>>>> 6571b71f
+    z2 = nki.simulate_kernel(compiled_kernel[kernel_grid], *kernel_args)
 
 z2 = result
 z1 = lhs_small @ rhs_small
