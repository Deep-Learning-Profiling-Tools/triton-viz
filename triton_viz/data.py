--- conflicted
+++ resolved
@@ -19,7 +19,6 @@
 
 
 @dataclass
-<<<<<<< HEAD
 class BinaryOps:
     op: str
     shape: Tuple
@@ -52,10 +51,7 @@
 
 
 @dataclass
-class TensorRecord:
-=======
 class Tensor:
->>>>>>> e67fd816
     ptr: int
     dtype: str
     stride: Tuple
