from ...core.client import Client
from ...core.callbacks import OpCallbacks, ForLoopCallbacks
from ...core.data import Op, Load, Store, AddPtr
from .data import LoadStoreBytes
from triton.runtime.interpreter import _get_np_dtype, TensorHandle
import numpy as np
from typing import Callable


class Profiler(Client):
    NAME = "profiler"

    def __init__(
        self,
        callpath: bool = True,
        disable_buffer_load_check: bool = False,
        disable_load_mask_percentage_check: bool = False,
    ):
        super().__init__()  # Initialize parent class
        # Enable ASM collection for the profiler
        self.callpath = callpath
        self.load_bytes = LoadStoreBytes("load", 0, 0)
        self.store_bytes = LoadStoreBytes("store", 0, 0)
        self.has_buffer_load = False
        self.disable_buffer_load_check = disable_buffer_load_check
        self.disable_load_mask_percentage_check = disable_load_mask_percentage_check

        # Counters for mask statistics
        self.load_mask_total_count = (
            0  # Total number of mask elements in all load operations
        )
        self.load_mask_false_count = (
            0  # Total number of False elements in all load masks
        )
        self.store_mask_total_count = (
            0  # Total number of mask elements in all store operations
        )
        self.store_mask_false_count = (
            0  # Total number of False elements in all store masks
        )

    def pre_run_callback(self, fn: Callable) -> bool:
        return True

    def post_run_callback(self, fn: Callable) -> bool:
        return True

    def pre_warmup_callback(self, jit_fn, *args, **kwargs) -> bool:
        # TODO: optionally proceed the warmup. For now, always proceed.
        return True

    def post_warmup_callback(self, jit_fn, ret) -> None:
        if not ret:
            return

        if (
            not self.disable_buffer_load_check
            and hasattr(ret, "asm")
            and "amdgcn" in ret.asm
        ):
            self.has_buffer_load = "buffer_load" in ret.asm["amdgcn"]
            if self.has_buffer_load:
                print("Detected buffer_load instruction in kernel ASM!")

    def arg_callback(self, name, arg, arg_cvt):
        pass

    def grid_idx_callback(self, grid_idx: tuple[int, ...]):
        pass

    def grid_callback(self, grid: tuple[int, ...]):
        pass

    def _report_load_store_bytes(self, type, ptr: TensorHandle, mask: TensorHandle):
        dtype_tt = ptr.get_element_ty()
        dtype_np: np.dtype = _get_np_dtype(dtype_tt)
        mask_true = np.count_nonzero(mask.data)
        mask_false = np.count_nonzero(np.logical_not(mask.data))
        total_bytes_true = mask_true * dtype_np.itemsize
        total_bytes_attempted = (mask_true + mask_false) * dtype_np.itemsize
        if type == "load":
            self.load_bytes.total_bytes_attempted += total_bytes_attempted
            self.load_bytes.total_bytes_true += total_bytes_true
        elif type == "store":
            self.store_bytes.total_bytes_attempted += total_bytes_attempted
            self.store_bytes.total_bytes_true += total_bytes_true

    def _check_32bit_range(
        self, byte_offset: np.ndarray, element_bytewidth: int, offset_data: np.ndarray
    ):
        """Check if byte offsets are within 32-bit signed integer range and print statistics."""
        assert isinstance(
            byte_offset, np.ndarray
        ), f"byte_offset must be np.ndarray, got {type(byte_offset)}"

        # Check if within 32-bit signed range (-2^31 to 2^31 - 1)
        INT32_MIN = -(2**31)
        INT32_MAX = 2**31 - 1

        within_32bit = np.logical_and(
            byte_offset >= INT32_MIN, byte_offset <= INT32_MAX
        )
        outside_32bit = np.logical_not(within_32bit)

        num_outside = np.count_nonzero(outside_32bit)

        # Check if ALL offsets are within 32-bit range
        if num_outside == 0:
            # All offsets are within 32-bit range
            # If we're on AMD GPU and buffer_load is NOT found, this is an error
            if self.has_buffer_load is False:
                assert False, "Buffer Load optimization should be used when offsets are within 32-bit range!"

<<<<<<< HEAD
    def register_op_callback(self, op_type: type[Op], *args, **kwargs) -> OpCallbacks:
=======
    def register_op_callback(self, op_type: type[Op]) -> OpCallbacks:
        def _get_mask_stats(mask: TensorHandle) -> tuple[int, int]:
            """Get mask statistics: total count and false count.

            Args:
                mask: TensorHandle containing boolean mask data

            Returns:
                Tuple of (total_count, false_count)
            """
            total_count = mask.data.size
            false_count = np.count_nonzero(np.logical_not(mask.data))
            return total_count, false_count

>>>>>>> ca09f145
        def pre_load_callback(
            ptr, mask, other, cache_modifier, eviction_policy, is_volatile
        ):
            self._report_load_store_bytes("load", ptr, mask)
            if not self.disable_load_mask_percentage_check:
                total_count, false_count = _get_mask_stats(mask)
                self.load_mask_total_count += total_count
                self.load_mask_false_count += false_count

        def pre_store_callback(ptr, value, mask, cache_modifier, eviction_policy):
            self._report_load_store_bytes("store", ptr, mask)
            if not self.disable_load_mask_percentage_check:
                total_count, false_count = _get_mask_stats(mask)
                self.store_mask_total_count += total_count
                self.store_mask_false_count += false_count

        def pre_addptr_callback(ptr, offset):
            dtype_tt = ptr.get_element_ty()
            element_bitwidth = dtype_tt.primitive_bitwidth
            element_bytewidth = max(1, element_bitwidth // 8)

            # Get offset data
            offset_data = offset.data if isinstance(offset, TensorHandle) else offset

            # Calculate byte offset
            byte_offset = offset_data * element_bytewidth

            # Check if byte offsets are within 32-bit range
            if not self.disable_buffer_load_check:
                self._check_32bit_range(byte_offset, element_bytewidth, offset_data)

        if op_type is Load:
            return OpCallbacks(before_callback=pre_load_callback)
        elif op_type is Store:
            return OpCallbacks(before_callback=pre_store_callback)
        elif op_type is AddPtr:
            return OpCallbacks(before_callback=pre_addptr_callback)

        return OpCallbacks()

    def register_for_loop_callback(self):
        return ForLoopCallbacks()

    def finalize(self) -> list:
        # Calculate and print mask statistics only if load mask percentage check is enabled
        if not self.disable_load_mask_percentage_check:
            print("\n" + "=" * 60)
            print("Profiler: Mask Usage Statistics")
            print("=" * 60)

            # Load statistics
            if self.load_mask_total_count > 0:
                load_masked_percentage = (
                    self.load_mask_false_count / self.load_mask_total_count
                ) * 100
                print("\nLoad Operations:")
                print(f"  Total mask elements:     {self.load_mask_total_count}")
                print(f"  False elements:          {self.load_mask_false_count}")
                print(f"  Masked percentage:       {load_masked_percentage:.2f}%")
            else:
                print("\nLoad Operations:")
                print("  No load operations detected")

            # Store statistics
            if self.store_mask_total_count > 0:
                store_masked_percentage = (
                    self.store_mask_false_count / self.store_mask_total_count
                ) * 100
                print("\nStore Operations:")
                print(f"  Total mask elements:     {self.store_mask_total_count}")
                print(f"  False elements:          {self.store_mask_false_count}")
                print(f"  Masked percentage:       {store_masked_percentage:.2f}%")
            else:
                print("\nStore Operations:")
                print("  No store operations detected")

            print("=" * 60 + "\n")

        return [self.load_bytes, self.store_bytes]<|MERGE_RESOLUTION|>--- conflicted
+++ resolved
@@ -111,9 +111,6 @@
             if self.has_buffer_load is False:
                 assert False, "Buffer Load optimization should be used when offsets are within 32-bit range!"
 
-<<<<<<< HEAD
-    def register_op_callback(self, op_type: type[Op], *args, **kwargs) -> OpCallbacks:
-=======
     def register_op_callback(self, op_type: type[Op]) -> OpCallbacks:
         def _get_mask_stats(mask: TensorHandle) -> tuple[int, int]:
             """Get mask statistics: total count and false count.
@@ -128,7 +125,6 @@
             false_count = np.count_nonzero(np.logical_not(mask.data))
             return total_count, false_count
 
->>>>>>> ca09f145
         def pre_load_callback(
             ptr, mask, other, cache_modifier, eviction_policy, is_volatile
         ):
