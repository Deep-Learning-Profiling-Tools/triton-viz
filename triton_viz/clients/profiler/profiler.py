--- conflicted
+++ resolved
@@ -10,34 +10,26 @@
 class Profiler(Client):
     NAME = "profiler"
 
-<<<<<<< HEAD
     def __init__(
         self,
         callpath: bool = True,
-        CHECK_BUFFER_LOAD: bool = False,
-        CHECK_LOAD_MASK_PERCENTAGE: bool = False,
+        disable_buffer_load_check: bool = False,
+        disable_load_mask_percentage_check: bool = False,
     ):
-=======
-    def __init__(self, callpath: bool = True, disable_buffer_load_check: bool = False):
->>>>>>> f6239b3b
         super().__init__()  # Initialize parent class
         # Enable ASM collection for the profiler
         self.callpath = callpath
         self.load_bytes = LoadStoreBytes("load", 0, 0)
         self.store_bytes = LoadStoreBytes("store", 0, 0)
         self.has_buffer_load = False
-<<<<<<< HEAD
-        self.CHECK_BUFFER_LOAD = CHECK_BUFFER_LOAD
-        self.CHECK_LOAD_MASK_PERCENTAGE = CHECK_LOAD_MASK_PERCENTAGE
+        self.disable_buffer_load_check = disable_buffer_load_check
+        self.disable_load_mask_percentage_check = disable_load_mask_percentage_check
 
         # Counters for mask statistics
         self.total_loads = 0  # Total number of load operations
         self.masked_loads = 0  # Number of loads with mask
         self.total_stores = 0  # Total number of store operations
         self.masked_stores = 0  # Number of stores with mask
-=======
-        self.disable_buffer_load_check = disable_buffer_load_check
->>>>>>> f6239b3b
 
     def pre_run_callback(self, fn: Callable) -> bool:
         return True
@@ -119,14 +111,14 @@
             ptr, mask, other, cache_modifier, eviction_policy, is_volatile
         ):
             self._report_load_store_bytes("load", ptr, mask)
-            if self.CHECK_LOAD_MASK_PERCENTAGE:
+            if not self.disable_load_mask_percentage_check:
                 if not _is_mask_all_true(mask):
                     self.masked_loads += 1
                 self.total_loads += 1
 
         def pre_store_callback(ptr, value, mask, cache_modifier, eviction_policy):
             self._report_load_store_bytes("store", ptr, mask)
-            if self.CHECK_LOAD_MASK_PERCENTAGE:
+            if not self.disable_load_mask_percentage_check:
                 if not _is_mask_all_true(mask):
                     self.masked_stores += 1
                 self.total_stores += 1
@@ -143,11 +135,7 @@
             byte_offset = offset_data * element_bytewidth
 
             # Check if byte offsets are within 32-bit range
-<<<<<<< HEAD
-            if self.CHECK_BUFFER_LOAD:
-=======
             if not self.disable_buffer_load_check:
->>>>>>> f6239b3b
                 self._check_32bit_range(byte_offset, element_bytewidth, offset_data)
 
         if op_type is Load:
@@ -163,8 +151,8 @@
         return ForLoopCallbacks()
 
     def finalize(self) -> list:
-        # Calculate and print mask statistics only if CHECK_LOAD_MASK_PERCENTAGE is enabled
-        if self.CHECK_LOAD_MASK_PERCENTAGE:
+        # Calculate and print mask statistics only if load mask percentage check is enabled
+        if not self.disable_load_mask_percentage_check:
             print("\n" + "=" * 60)
             print("Profiler: Mask Usage Statistics")
             print("=" * 60)
