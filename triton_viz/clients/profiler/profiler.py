--- conflicted
+++ resolved
@@ -177,9 +177,6 @@
                 self.load_mask_total_count += total_count
                 self.load_mask_false_count += false_count
 
-<<<<<<< HEAD
-        def pre_store_callback(ptr, mask, keys):
-=======
         def load_overrider(
             ptr, mask, other, cache_modifier, eviction_policy, is_volatile
         ):
@@ -188,8 +185,7 @@
             dtype_np = _get_np_dtype(dtype_tt)
             return TensorHandle(np.zeros_like(ptr.data, dtype=dtype_np), dtype_tt)
 
-        def pre_store_callback(ptr, value, mask, cache_modifier, eviction_policy):
->>>>>>> 0fc84eca
+        def pre_store_callback(ptr, mask, keys):
             self._report_load_store_bytes("store", ptr, mask)
             if not self.disable_load_mask_percentage_check:
                 total_count, false_count = _get_mask_stats(mask)
