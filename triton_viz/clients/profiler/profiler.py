from ...core.client import Client
from ...core.callbacks import OpCallbacks, ForLoopCallbacks
from ...core.data import Op, Load, Store, AddPtr, Dot
from ...core.config import config as cfg
from .data import LoadStoreBytes
from ..utils import get_source_location_from_stack
from triton.runtime.interpreter import _get_np_dtype, TensorHandle
import numpy as np
from dataclasses import dataclass, replace
from typing import Callable, Optional, List


@dataclass(frozen=False)
class LoopInfo:
    length: Optional[int] = None
    range_type: str = "unknown"


@dataclass
class MaskOpStats:
    """Statistics for a single mask operation."""

    op_type: str  # "load" or "store"
    lineno: int
    filename: str
    code_line: str
    total_elements: int
    false_elements: int


@dataclass
class AggregatedMaskOpStats:
    total: int = 0
    false: int = 0
    filename: str = ""
    code_line: str = ""
    op_type: str = ""


class Profiler(Client):
    NAME = "profiler"

    def __init__(
        self,
        callpath: bool = True,
        disable_for_loop_unroll_check: bool = False,
        disable_load_mask_percentage_check: bool = False,
        k: int | None = None,
    ):
        super().__init__()  # Initialize parent class
        self.callpath = callpath
        self.load_bytes = LoadStoreBytes("load", 0, 0)
        self.store_bytes = LoadStoreBytes("store", 0, 0)

        # Case 2: For-loop Unrolling Statistics
        self.disable_for_loop_unroll_check = disable_for_loop_unroll_check
        self.loop_info: dict[int, LoopInfo] = {}

        # Case 3: Mask Ratio Statistics
        self.disable_load_mask_percentage_check = disable_load_mask_percentage_check
        self.load_mask_total_count = (
            0  # Total number of mask elements in all load operations
        )
        self.load_mask_false_count = (
            0  # Total number of False elements in all load masks
        )
        self.store_mask_total_count = (
            0  # Total number of mask elements in all store operations
        )
        self.store_mask_false_count = (
            0  # Total number of False elements in all store masks
        )
        # Per-operation statistics for detailed analysis
        self.mask_op_stats: List[MaskOpStats] = []

        # Case 4: Buffer Load Check
        self.has_buffer_load = False
        self.disable_buffer_load_check = cfg.profiler_disable_buffer_load_check
        self.potential_buffer_load_issue_found = False

        # Block sampling
        self.block_sampling = cfg.profiler_enable_block_sampling
        self.k = k
        self.sampled_blocks: Optional[set[tuple[int, ...]]] = None
        self.current_grid_idx: Optional[tuple[int, ...]] = None

        # Load & Store Skipping
        # Config has enable_load_store_skipping, but profiler uses disable_load_store_skipping
        self.disable_load_store_skipping = not cfg.profiler_enable_load_store_skipping

    def pre_run_callback(self, fn: Callable) -> bool:
        # If block sampling is enabled, check if current block is selected
        if self.block_sampling and self.sampled_blocks is not None:
            return self.current_grid_idx in self.sampled_blocks
        return True

    def post_run_callback(self, fn: Callable) -> bool:
        return True

    def pre_warmup_callback(self, jit_fn, *args, **kwargs) -> bool:
        # Skip warmup if buffer load check is disabled
        return not self.disable_buffer_load_check

    def post_warmup_callback(self, jit_fn, ret) -> None:
        if not ret:
            return

        if (
            not self.disable_buffer_load_check
            and hasattr(ret, "asm")
            and "amdgcn" in ret.asm
        ):
            self.has_buffer_load = "buffer_load" in ret.asm["amdgcn"]
            if self.has_buffer_load:
                print("Detected buffer_load instruction in kernel ASM!")

    def arg_callback(self, name, arg, arg_cvt):
        pass

    def grid_idx_callback(self, grid_idx: tuple[int, ...]):
        # Store the current grid index
        self.current_grid_idx = grid_idx

    @property
    def current_grid_idx(self) -> Optional[tuple[int, ...]]:
        return self._get_thread_local("current_grid_idx", None)

    @current_grid_idx.setter
    def current_grid_idx(self, grid_idx: Optional[tuple[int, ...]]) -> None:
        self._set_thread_local("current_grid_idx", grid_idx)

    def grid_callback(self, grid: tuple[int, ...]):
        # If block sampling is enabled, determine which blocks to sample
        if self.block_sampling:
            # Generate all possible indices
            all_indices = []
            for x in range(grid[0] if len(grid) > 0 else 1):
                for y in range(grid[1] if len(grid) > 1 else 1):
                    for z in range(grid[2] if len(grid) > 2 else 1):
                        all_indices.append((x, y, z))

            # Sample k blocks randomly
            total_blocks = len(all_indices)
            k = min(self.k if self.k is not None else 1, total_blocks)

            # Randomly select k indices
            perm = np.random.permutation(total_blocks)[:k]
            sampled_indices = [all_indices[i] for i in perm]
            self.sampled_blocks = set(sampled_indices)
        else:
            # No sampling - all blocks will be executed
            self.sampled_blocks = None

    def _report_load_store_bytes(
        self, type, ptr: TensorHandle, mask: TensorHandle
    ):  # internal methods assumed to be called under the lock
        dtype_tt = ptr.get_element_ty()
        dtype_np: np.dtype = _get_np_dtype(dtype_tt)
        mask_true = np.count_nonzero(mask.data)
        mask_false = np.count_nonzero(np.logical_not(mask.data))
        total_bytes_true = mask_true * dtype_np.itemsize
        total_bytes_attempted = (mask_true + mask_false) * dtype_np.itemsize
        if type == "load":
            self.load_bytes.total_bytes_attempted += total_bytes_attempted
            self.load_bytes.total_bytes_true += total_bytes_true
        elif type == "store":
            self.store_bytes.total_bytes_attempted += total_bytes_attempted
            self.store_bytes.total_bytes_true += total_bytes_true

    def _check_32bit_range(
        self, byte_offset: np.ndarray, element_bytewidth: int, offset_data: np.ndarray
    ):
        """Check if byte offsets are within 32-bit signed integer range and print statistics."""
        assert isinstance(
            byte_offset, np.ndarray
        ), f"byte_offset must be np.ndarray, got {type(byte_offset)}"

        # Check if within 32-bit signed range (-2^31 to 2^31 - 1)
        INT32_MIN = -(2**31)
        INT32_MAX = 2**31 - 1

        within_32bit = np.logical_and(
            byte_offset >= INT32_MIN, byte_offset <= INT32_MAX
        )
        outside_32bit = np.logical_not(within_32bit)

        num_outside = np.count_nonzero(outside_32bit)

        # Check if ALL offsets are within 32-bit range
        if num_outside == 0:
            # All offsets are within 32-bit range
            # If we're on AMD GPU and buffer_load is NOT found, this is an error
            if self.has_buffer_load is False:
                # Buffer Load optimization should be used when offsets are within 32-bit range.
                self.potential_buffer_load_issue_found = True

    def register_op_callback(self, op_type: type[Op]) -> OpCallbacks:
        def _get_mask_stats(mask: TensorHandle) -> tuple[int, int]:
            """Get mask statistics: total count and false count.

            Args:
                mask: TensorHandle containing boolean mask data

            Returns:
                Tuple of (total_count, false_count)
            """
            total_count = mask.data.size
            false_count = np.count_nonzero(np.logical_not(mask.data))
            return total_count, false_count

        @self.lock_fn
        def pre_load_callback(
            ptr, mask, other, cache_modifier, eviction_policy, is_volatile
        ):
            self._report_load_store_bytes("load", ptr, mask)
            if not self.disable_load_mask_percentage_check:
                total_count, false_count = _get_mask_stats(mask)
                self.load_mask_total_count += total_count
                self.load_mask_false_count += false_count

<<<<<<< HEAD
        @self.lock_fn
=======
                # Record per-operation statistics
                lineno, filename, code_line = get_source_location_from_stack()
                if lineno > 0:  # Only record if we got valid line info
                    self.mask_op_stats.append(
                        MaskOpStats(
                            op_type="load",
                            lineno=lineno,
                            filename=filename,
                            code_line=code_line.strip() if code_line else "",
                            total_elements=total_count,
                            false_elements=false_count,
                        )
                    )

>>>>>>> 1823f8e0
        def load_overrider(
            ptr, mask, other, cache_modifier, eviction_policy, is_volatile
        ):
            # Skip actual load, return zeros
            dtype_tt = ptr.get_element_ty()
            dtype_np = _get_np_dtype(dtype_tt)
            return TensorHandle(np.zeros_like(ptr.data, dtype=dtype_np), dtype_tt)

        @self.lock_fn
        def pre_store_callback(ptr, value, mask, cache_modifier, eviction_policy):
            self._report_load_store_bytes("store", ptr, mask)
            if not self.disable_load_mask_percentage_check:
                total_count, false_count = _get_mask_stats(mask)
                self.store_mask_total_count += total_count
                self.store_mask_false_count += false_count

<<<<<<< HEAD
        @self.lock_fn
=======
                # Record per-operation statistics
                lineno, filename, code_line = get_source_location_from_stack()
                if lineno > 0:  # Only record if we got valid line info
                    self.mask_op_stats.append(
                        MaskOpStats(
                            op_type="store",
                            lineno=lineno,
                            filename=filename,
                            code_line=code_line.strip() if code_line else "",
                            total_elements=total_count,
                            false_elements=false_count,
                        )
                    )

>>>>>>> 1823f8e0
        def store_overrider(ptr, value, mask, cache_modifier, eviction_policy):
            # Skip actual store
            pass

        @self.lock_fn
        def dot_overrider(a, b, d, input_precision, max_num_imprecise_acc):
            # Skip actual dot operation, return zeros with same shape as d
            # This replaces np.matmul(a_data, b_data, dtype=d.data.dtype) + d.data
            return TensorHandle(np.zeros_like(d.data), d.dtype.scalar)

        @self.lock_fn
        def pre_addptr_callback(ptr, offset):
            dtype_tt = ptr.get_element_ty()
            element_bitwidth = dtype_tt.primitive_bitwidth
            element_bytewidth = max(1, element_bitwidth // 8)

            # Get offset data
            offset_data = offset.data if isinstance(offset, TensorHandle) else offset

            # Calculate byte offset
            byte_offset = offset_data * element_bytewidth

            # Check if byte offsets are within 32-bit range
            if not self.disable_buffer_load_check:
                self._check_32bit_range(byte_offset, element_bytewidth, offset_data)

        if op_type is Load:
            if self.disable_load_store_skipping:
                return OpCallbacks(before_callback=pre_load_callback)
            else:
                return OpCallbacks(
                    before_callback=pre_load_callback, op_overrider=load_overrider
                )
        elif op_type is Store:
            if self.disable_load_store_skipping:
                return OpCallbacks(before_callback=pre_store_callback)
            else:
                return OpCallbacks(
                    before_callback=pre_store_callback, op_overrider=store_overrider
                )
        elif op_type is Dot:
            if self.disable_load_store_skipping:
                return OpCallbacks()
            else:
                return OpCallbacks(op_overrider=dot_overrider)
        elif op_type is AddPtr:
            return OpCallbacks(before_callback=pre_addptr_callback)

        return OpCallbacks()

    def register_for_loop_callback(self):
        @self.lock_fn
        def loop_hook_range_type(lineno: int, range_type: str) -> None:
            cur = self.loop_info.get(lineno, LoopInfo())
            self.loop_info[lineno] = replace(cur, range_type=range_type)

        @self.lock_fn
        def loop_hook_before(lineno, iterable):
            if self.disable_for_loop_unroll_check:
                return

            if not isinstance(iterable, range):
                return

            # Only record each unique loop (by line number) once
            # Different blocks will execute the same loop, so we deduplicate by lineno
            if self.loop_info[lineno].length is not None:
                return

            # Record loop information: line number and total steps
            length = len(iterable)
            # Update length in LoopInfo
            cur = self.loop_info.get(lineno, LoopInfo())
            self.loop_info[lineno] = replace(cur, length=length)

        @self.lock_fn
        def loop_hook_after(lineno: int) -> None:
            # No action needed after loop for profiler
            pass

        return ForLoopCallbacks(
            range_type_callback=loop_hook_range_type,
            before_loop_callback=loop_hook_before,
            after_loop_callback=loop_hook_after,
        )

    def finalize(self) -> list:
        print("=" * 60, "Profiler Issues Summary", "=" * 60)
        if not self.disable_for_loop_unroll_check:
            print("\n" + "=" * 60)
            print(
                "-" * 10
                + " "
                + "Profiler: For-Loop Unrolling Statistics"
                + " "
                + "-" * 9
            )
            print("=" * 60)
            if self.loop_info:
                print(f"\nTotal for-loops detected: {len(self.loop_info)}\n")

                for idx, (lineno, loop_info) in enumerate(self.loop_info.items(), 1):
                    print(f"Loop #{idx}:")
                    print(f"  Line number:    {lineno}")
                    print(f"  Range type:     {loop_info.range_type}")
                    print(f"  Total steps:    {loop_info.length}")

                print("=" * 60)
            else:
                print("\nNo for-loops detected.\n")
                print("=" * 60)

        if not self.disable_load_mask_percentage_check:
            print("\n" + "=" * 60)
            print("-" * 10 + " " + "Profiler: Mask Ratio Statistics" + " " + "-" * 17)
            print("=" * 60)

            # Overall statistics
            if self.load_mask_total_count > 0:
                load_masked_percentage = (
                    self.load_mask_false_count / self.load_mask_total_count
                ) * 100
                print("\n" + "─" * 40)
                print("Overall Load Operations:")
                print(f"  Total mask elements:     {self.load_mask_total_count}")
                print(f"  False elements:          {self.load_mask_false_count}")
                print(f"  Masked percentage:       {load_masked_percentage:.2f}%")
            else:
                print("\nLoad Operations:")
                print("  No load operations detected")

            # Store statistics
            if self.store_mask_total_count > 0:
                store_masked_percentage = (
                    self.store_mask_false_count / self.store_mask_total_count
                ) * 100
                print("\nOverall Store Operations:")
                print(f"  Total mask elements:     {self.store_mask_total_count}")
                print(f"  False elements:          {self.store_mask_false_count}")
                print(f"  Masked percentage:       {store_masked_percentage:.2f}%")
            else:
                print("\nStore Operations:")
                print("  No store operations detected")

            # Detailed per-operation breakdown
            if self.mask_op_stats:
                print("\n" + "─" * 40)
                print("Per-Operation Breakdown:")

                # Aggregate stats by line number
                from collections import defaultdict

                aggregated_stats: defaultdict[
                    tuple[int, str], AggregatedMaskOpStats
                ] = defaultdict(lambda: AggregatedMaskOpStats())

                for stat in self.mask_op_stats:
                    key = (stat.lineno, stat.op_type)
                    aggregated_stats[key].total += stat.total_elements
                    aggregated_stats[key].false += stat.false_elements
                    aggregated_stats[key].filename = stat.filename
                    aggregated_stats[key].code_line = stat.code_line
                    aggregated_stats[key].op_type = stat.op_type

                # Sort by false elements (descending)
                sorted_stats = sorted(
                    [(k, v) for k, v in aggregated_stats.items()],
                    key=lambda x: x[1].false,
                    reverse=True,
                )

                # Display top contributors
                print("\nTop 5 Operations by False Elements:")
                print("─" * 40)

                import os

                for i, ((lineno, op_type), stats) in enumerate(sorted_stats[:5], 1):
                    percentage = (
                        (stats.false / stats.total * 100) if stats.total > 0 else 0
                    )
                    filename_short = os.path.basename(stats.filename)

                    print(f"\n#{i}. {op_type.upper()} at {filename_short}:{lineno}")
                    print(f"    Total elements: {stats.total:,}")
                    print(f"    False elements: {stats.false:,} ({percentage:.1f}%)")
                    if stats.code_line:
                        # Handle multi-line code
                        code_lines = stats.code_line.split("\n")
                        if len(code_lines) == 1:
                            print(f"    Code: {code_lines[0]}")
                        else:
                            print("    Code:")
                            for code_line in code_lines:
                                print(f"        {code_line}")

                # Summary table of all operations
                if len(sorted_stats) > 5:
                    print("\n" + "─" * 40)
                    print("All Operations Summary (sorted by false elements):")
                    print(
                        "\n{:<10} {:<40} {:>15} {:>15} {:>8}".format(
                            "Type", "Location", "Total Elems", "False Elems", "False%"
                        )
                    )
                    print("─" * 100)

                    for (lineno, op_type), stats in sorted_stats:
                        percentage = (
                            (stats.false / stats.total * 100) if stats.total > 0 else 0
                        )
                        filename_short = os.path.basename(stats.filename)
                        location = f"{filename_short}:{lineno}"
                        print(
                            "{:<10} {:<40} {:>15,} {:>15,} {:>7.1f}%".format(
                                op_type,
                                location[:40],
                                stats.total,
                                stats.false,
                                percentage,
                            )
                        )

            print("\n" + "=" * 60 + "\n")

        if not self.disable_buffer_load_check:
            print("\n" + "=" * 60)
            print(
                "-" * 10
                + " "
                + "Profiler: Buffer Load Issue Detection"
                + " "
                + "-" * 11
            )
            print("=" * 60)
            if self.potential_buffer_load_issue_found:
                print("\n>>>>>> Warning: Potential Buffer Load Issue Detected! <<<<<<")
                print(
                    "\nSome memory access offsets are within 32-bit range, "
                    "\nbut Buffer Load optimization was NOT used in the kernel."
                )
                print(
                    "\nThis may lead to suboptimal performance on AMD GPUs. "
                    "\nConsider enabling Buffer Load optimization."
                )
            else:
                print("No Buffer Load Issues Detected.")
                print(
                    "All memory access offsets are within 32-bit range, "
                    "and Buffer Load optimization was used appropriately."
                )
            print("=" * 60 + "\n")

        print("=" * 60, "Profiler Issues Summary Ends", "=" * 55)
        print("\n\n\n")

        return [self.load_bytes, self.store_bytes]<|MERGE_RESOLUTION|>--- conflicted
+++ resolved
@@ -218,9 +218,6 @@
                 self.load_mask_total_count += total_count
                 self.load_mask_false_count += false_count
 
-<<<<<<< HEAD
-        @self.lock_fn
-=======
                 # Record per-operation statistics
                 lineno, filename, code_line = get_source_location_from_stack()
                 if lineno > 0:  # Only record if we got valid line info
@@ -235,7 +232,7 @@
                         )
                     )
 
->>>>>>> 1823f8e0
+        @self.lock_fn
         def load_overrider(
             ptr, mask, other, cache_modifier, eviction_policy, is_volatile
         ):
@@ -252,9 +249,6 @@
                 self.store_mask_total_count += total_count
                 self.store_mask_false_count += false_count
 
-<<<<<<< HEAD
-        @self.lock_fn
-=======
                 # Record per-operation statistics
                 lineno, filename, code_line = get_source_location_from_stack()
                 if lineno > 0:  # Only record if we got valid line info
@@ -269,7 +263,7 @@
                         )
                     )
 
->>>>>>> 1823f8e0
+        @self.lock_fn
         def store_overrider(ptr, value, mask, cache_modifier, eviction_policy):
             # Skip actual store
             pass
