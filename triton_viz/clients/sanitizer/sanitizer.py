import traceback
from collections import namedtuple
from collections.abc import Callable
from dataclasses import dataclass, field
<<<<<<< HEAD
=======
from functools import cached_property
from typing import Any

>>>>>>> 1fec0a46

import numpy as np
from torch import Tensor
from anytree import Node, RenderTree
from z3 import (
    Solver,
    Int,
    IntVal,
    If,
    Sum,
    And,
    Or,
    Not,
    sat,
    simplify,
)
from z3.z3 import BoolRef, ArithRef, IntNumRef

import triton.language as tl
from triton.runtime.interpreter import TensorHandle

from ...core.client import Client
from ...core.callbacks import OpCallbacks
from ...core.data import (
    Op,
    RawLoad,
    Load,
    RawStore,
    Store,
    UnaryOp,
    BinaryOp,
    TernaryOp,
    ProgramId,
    Dot,
    MakeRange,
    AddPtr,
    ExpandDims,
    Broadcast,
    ReduceSum,
    Splat,
    MakeBlockPointer,
    TensorPointerLoad,
    TensorPointerStore,
    Idiv,
    Rsqrt,
    CastImpl,
)
from ..utils import (
    check_out_of_bounds_access,
    check_storage_contiguous,
    get_physical_addr_from_tensor_slice,
    check_inner_stride_equal_to_one,
)
from .data import (
    TracebackInfo,
    OutOfBoundsRecord,
    OutOfBoundsRecordBruteForce,
    OutOfBoundsRecordZ3,
)
from ...core import config as cfg


def print_oob_record(oob_record: OutOfBoundsRecord, max_display=10):
    """
    Print detailed logs for a given OOB record.

    Parameters
    ----------
    oob_record : OutOfBoundsRecord
        The record containing information about out-of-bounds accesses.
    max_display : int
        Maximum number of invalid accesses to display in detail.
    """
    if issubclass(oob_record.op_type, Store):
        op_type = "Store"
    elif issubclass(oob_record.op_type, Load):
        op_type = "Load"
    else:
        assert False, "Not supported op type: " + str(oob_record.op_type)

    # Read the tensor from the record
    tensor = oob_record.tensor

    # Basic info about the OOB event
    print("============================================================")
    print("                 Out-Of-Bounds Access Detected              ")
    print("============================================================")
    print(f"Operation: {op_type}")
    print(
        f"Tensor Info: dtype={tensor.dtype}, shape={tensor.shape}, device={tensor.device}"
    )
    print(f"Tensor base memory address: {tensor.data_ptr()}")
    print(
        "Valid Access Range: [0, %d)" % (np.prod(tensor.shape) * tensor.element_size())
    )
    for traceback_info in oob_record.user_code_tracebacks:
        print(
            f"File: {traceback_info.filename}, Line: {traceback_info.lineno}, in {traceback_info.func_name}"
        )
        print(f"  Code: {traceback_info.line_of_code}")
    print("------------------------------------------------------------")

    if isinstance(oob_record, OutOfBoundsRecordBruteForce):
        # Convert memoryviews to NumPy arrays
        offsets_arr = np.array(oob_record.offsets)
        invalid_access_masks_arr = np.array(oob_record.invalid_access_masks)

        # Determine all invalid indices
        invalid_indices = np.where(invalid_access_masks_arr.flatten())[0]
        assert len(invalid_indices) != 0, "No invalid accesses found in this record."

        # Print OOB details
        print(f"Total invalid accesses: {len(invalid_indices)}")
        invalid_offsets = offsets_arr.flatten()[invalid_indices]
        print("Invalid offsets:")
        print(invalid_offsets)

    elif isinstance(oob_record, OutOfBoundsRecordZ3):
        # Read the violation index and constraints
        violation_address = oob_record.violation_address
        constraints = oob_record.constraints

        # Print OOB details
        print(f"Invalid access detected at address: {violation_address}")
        print("Constraints:")
        for constraint in constraints:
            print(constraint)

    else:
        raise NotImplementedError(
            "Invalid OutOfBoundsRecord type: " + str(type(oob_record))
        )

    print("============================================================")
    print("            End of Out-Of-Bounds Record Details             ")
    print("============================================================")


def _get_traceback_info():
    """
    Why do both _grid_executor_call and _jit_function_call appear in the call stacks?

    1) Main kernel dispatch (kernel[grid](...)) triggers _grid_executor_call.
    2) Inlined @triton.jit functions trigger _jit_function_call.
    3) Some code sees only _grid_executor_call if no separate JIT function is present or patched.
    4) Complex kernels (e.g., fused_attention) may show both: outer dispatch and inner JIT calls.
    """
    oob_filename, oob_lineno, oob_func_name, oob_line_of_code = "", -1, "", ""

    stack_summary = traceback.extract_stack()

    user_code_tracebacks = []
    # scan the call stack
    for i, frame in enumerate(stack_summary):
        user_code_index = None
        if (
            "_jit_function_call" in frame.name
            and "triton_viz/core/patch.py" in frame.filename
        ):
            user_code_index = (
                i + 2
            )  # _grid_executor_call -> run_grid_loops -> user code
        elif (
            "_grid_executor_call" in frame.name
            and "triton_viz/core/patch.py" in frame.filename
        ):
            user_code_index = i + 2  # the same as above

        if user_code_index is not None:
            frame = stack_summary[user_code_index]
            oob_filename = frame.filename
            oob_lineno = frame.lineno
            oob_func_name = frame.name
            oob_line_of_code = frame.line
            traceback_info = TracebackInfo(
                filename=oob_filename,
                lineno=oob_lineno,
                func_name=oob_func_name,
                line_of_code=oob_line_of_code,
            )
            user_code_tracebacks.append(traceback_info)

    return user_code_tracebacks


def _get_tensor(tensor_list, data_ptr):
    # From a give ptr, get where the original tensor is stored
    # Tensors have been sorted by ptr
    ret_idx = 0
    for i in range(len(tensor_list)):
        if data_ptr < tensor_list[i].data_ptr():
            break
        ret_idx = i
    return tensor_list[ret_idx]


class Sanitizer(Client):
    """
    Factory class that returns the concrete sanitizer implementation
    based on the value of ``cfg.sanitizer_backend``.
    """

    NAME = "sanitizer"

    def __new__(cls, abort_on_error: bool = False, *args, **kwargs):
        if cls is not Sanitizer:
            return super().__new__(cls)

        cfg.sanitizer_activated = True

        backend = cfg.sanitizer_backend

        if backend == "brute_force":
            return object.__new__(SanitizerBruteForce)

        if backend == "symexec":
            return object.__new__(SanitizerSymbolicExecution)

        if backend == "off":
            return object.__new__(NullSanitizer)

        raise ValueError(f"Invalid TRITON_SANITIZER_BACKEND: {backend!r} ")

    def pre_run_callback(self, fn: Callable) -> bool:
        return True

    def post_run_callback(self, fn: Callable) -> bool:
        return True

    def arg_callback(self, *args, **kwargs):  # type: ignore[override]
        raise NotImplementedError

    def finalize(self, *args, **kwargs):  # type: ignore[override]
        raise NotImplementedError

    def grid_callback(self, *args, **kwargs):  # type: ignore[override]
        raise NotImplementedError

    def grid_idx_callback(self, *args, **kwargs):  # type: ignore[override]
        raise NotImplementedError

    def register_op_callback(self, *args, **kwargs):  # type: ignore[override]
        raise NotImplementedError

    def register_for_loop_callback(self, *args, **kwargs):  # type: ignore[override]
        raise NotImplementedError

<<<<<<< HEAD
=======

def _get_last_grid(grid: tuple[int, ...]) -> tuple[int, int, int]:
    return (grid[0] - 1, grid[1] - 1, grid[2] - 1)

>>>>>>> 1fec0a46

class SanitizerBruteForce(Sanitizer):
    def __init__(
        self,
        abort_on_error: bool = False,
        callpath: bool = True,
    ):
        self.callpath = callpath
        self.abort_on_error = abort_on_error
        self.tensors: list[Tensor] = []
        self.records: list = []
        self.grid_idx: tuple[int, ...] | None = None
        self.last_grid: tuple[int, int, int] | None = None

    def _report(self, op_type, record):
        traceback_info = _get_traceback_info()
        oob_record = OutOfBoundsRecordBruteForce(
            op_type=op_type, user_code_tracebacks=traceback_info, **record
        )
        if self.abort_on_error:
            if np.any(oob_record.invalid_access_masks):
                print_oob_record(oob_record)
                assert (
                    False
                ), "Out-of-bounds access detected. See detailed report above."
        else:
            self.records.append(oob_record)

    def pre_run_callback(self, fn: Callable) -> bool:
        return True

    def post_run_callback(self, fn: Callable) -> bool:
        if self.grid_idx == self.last_grid:
            self.tensors.clear()
        return True

    def arg_callback(self, name, arg, arg_cvt):
        if hasattr(arg, "data_ptr"):
            assert check_storage_contiguous(
                arg
            ), "The address sanitizer only supports contiguouly stored tensors for now"
            self.tensors.append(arg)

    def grid_idx_callback(self, grid_idx: tuple[int, ...]) -> None:
        self.grid_idx = grid_idx

    def grid_callback(self, grid: tuple[int, ...]) -> None:
        self.last_grid = _get_last_grid(grid)
        self.tensors = sorted(self.tensors, key=lambda x: x.data_ptr())

    def register_op_callback(self, op_type: type[Op]) -> OpCallbacks:
        def pre_load_callback(
            ptr, mask, other, cache_modifier, eviction_policy, is_volatile
        ):
            first_loc = np.unravel_index(np.argmax(mask, axis=None), mask.data.shape)
            first_ptr = ptr.data[first_loc]
            tensor = _get_tensor(self.tensors, first_ptr)
            oob = check_out_of_bounds_access(ptr.data, mask.data, tensor)
            self._report(op_type, oob)
            ptr.data = tensor.data_ptr() + oob["corrected_offsets"]

        def pre_store_callback(ptr, value, mask, cache_modifier, eviction_policy):
            first_loc = np.unravel_index(np.argmax(mask, axis=None), mask.data.shape)
            first_ptr = ptr.data[first_loc]
            tensor = _get_tensor(self.tensors, first_ptr)
            oob = check_out_of_bounds_access(ptr.data, mask.data, tensor)
            self._report(
                op_type, check_out_of_bounds_access(ptr.data, mask.data, tensor)
            )
            ptr.data = tensor.data_ptr() + oob["corrected_offsets"]

        if op_type is Load:
            return OpCallbacks(before_callback=pre_load_callback)
        elif op_type is Store:
            return OpCallbacks(before_callback=pre_store_callback)

        return OpCallbacks()

    def register_for_loop_callback(self):
        return None, None, None, None

    def finalize(self) -> list:
        return self.records


class SymbolicExprDataWrapper:
    """
    This wrapper is used as a workaround of triton interpreter legacy code.
    In def _get_bool(self) of class tensor,
        "data = self.handle.data
        return bool(data) if data.size == 1 else True"
    Since we replaced TensorHandle with SymbolicExpr,
    we need to wrap SymbolicExpr with a class that has size attribute, and data.size != 1.
    """

    def __init__(self, value, symbolic_expr):
        self.value = value
        self.symbolic_expr = symbolic_expr

    @property
    def size(self):
        return 2

    def __int__(self):
        int_val, _ = self.symbolic_expr.eval()
        if isinstance(int_val, IntNumRef):
            return int_val.as_long()
        if isinstance(int_val, int):
            return int_val
        raise ValueError(
            f"SymbolicExprDataWrapper is type: {type(int_val)}, value: {int_val} and cannot be converted to int"
        )

    def __str__(self):
        return self.value

    def __repr__(self):
        return self.value


Spec = namedtuple(
    "Spec",
    [
        "req",  # Required Arguments (tuple)
        "opt",  # Optional Arguments (tuple)
        "post",  # post-hook: def(self) -> None
    ],
    defaults=((), (), None),
)


def _load_post(self):
    self.dtype_tt = self.ptr.dtype_tt.element_ty


def _broadcast_dtype(self):
    self.dtype_tt = self.children["arg"].dtype_tt


def _binary_dtype(expr):
    expr.dtype_tt = expr.lhs.dtype_tt


def _binary_shape(expr):
    lhs, rhs = expr.children["lhs"], expr.children["rhs"]
    if not lhs.shape:
        expr.shape = rhs.shape
    elif not rhs.shape:
        expr.shape = lhs.shape
    else:
        assert lhs.shape == rhs.shape, f"lhs shape {lhs.shape} != rhs shape {rhs.shape}"
        expr.shape = lhs.shape


def _binary_post(expr):
    _binary_shape(expr)
    _binary_dtype(expr)


def _pid_post(expr):
    expr.dtype_tt = tl.int32  # Program ID is always int32


def _arange_post(expr):
    expr.dtype_tt = tl.int32  # tl.arange is always int32


def _cast_impl_post(expr):
    expr.dtype_tt = expr.dst_type


def _addptr_post(expr):
    expr.dtype_tt = expr.ptr.dtype_tt


class SymbolicExpr:
    BASIC_OPS = ("const", "pid", "arange")
    INDIRECT_OPS = ("load", "store")
    UNARY_OPS = (
        "cos",
        "exp",
        "exp2",
        "abs",
        "floor",
        "ceil",
        "log",
        "log2",
        "sqrt",
        "sin",
        "rsqrt",
    )
    BINARY_OP_SYMBOL_TABLE = {
        "add": "+",
        "sub": "-",
        "mul": "*",
        "div": "/",
        "idiv": "//",
        "mod": "%",
        "less": "<",
        "less_equal": "<=",
        "greater": ">",
        "greater_equal": ">=",
        "not_equal": "!=",
        "equal": "==",
        "maximum": "max",
        "bitwise_and": "&",
    }
    BINARY_OPS = tuple(BINARY_OP_SYMBOL_TABLE.keys())
    TERNARY_OPS = ("where",)
    REDUCE_OPS = ("sum", "dot")
    POINTER_OPS = ("make_block_ptr", "addptr")
    BROADCAST_OPS = ("splat", "expand_dims", "broadcast")
    CAST_OPS = ("cast_impl",)
    SUPPORTED_OPS = (
        BASIC_OPS
        + INDIRECT_OPS
        + UNARY_OPS
        + BINARY_OPS
        + TERNARY_OPS
        + REDUCE_OPS
        + POINTER_OPS
        + BROADCAST_OPS
        + CAST_OPS
    )

    OP_SPEC = {
        # Core / primitive ops
        "arange": Spec(req=("ret_ty", "start", "end"), post=_arange_post),
        "pid": Spec(req=("grid", "axis"), post=_pid_post),
        # Memory access ops
        "load": Spec(req=("ptr",), opt=("mask", "other"), post=_load_post),
        "store": Spec(req=("ptr", "value"), opt=("mask", "other")),
        # Unary ops
        **{
            op: Spec(req=("arg",))
            for op in (
                "cos",
                "exp",
                "exp2",
                "abs",
                "floor",
                "ceil",
                "log",
                "log2",
                "sqrt",
                "sin",
                "rsqrt",
            )
        },
        #  Binary ops
        **{
            op: Spec(req=("lhs", "rhs"), post=_binary_post)
            for op in (
                "add",
                "sub",
                "mul",
                "div",
                "idiv",
                "mod",
                "less",
                "less_equal",
                "greater",
                "greater_equal",
                "not_equal",
                "equal",
                "maximum",
                "bitwise_and",
            )
        },
        # Ternary ops
        "where": Spec(req=("cond", "lhs", "rhs")),
        # Reduction ops
        "sum": Spec(req=("input", "axis", "keepdims")),
        "dot": Spec(req=("a", "b"), opt=("d",)),
        # Pointer utilities
        "make_block_ptr": Spec(
            req=("base", "shape", "strides", "offsets", "block_shape", "order")
        ),
        "addptr": Spec(req=("ptr", "offset"), post=_addptr_post),
        # Broadcasting / shape manipulation
        "splat": Spec(req=("shape", "arg"), post=_broadcast_dtype),
        "expand_dims": Spec(req=("arg", "axis"), post=_broadcast_dtype),
        "broadcast": Spec(req=("arg", "shape"), post=_broadcast_dtype),
        # Casting
        "cast_impl": Spec(req=("src", "dst_type"), post=_cast_impl_post),
    }

    def __init__(self, op, *args):
        """
        :param op: Operation type, e.g. "const", "add", "sub", "mul", "div", "pid", "arange"
        :param args: Sub-expressions (for compound operations)
        :param value: For "const" op, the constant value
        :param grid, axis: For "pid" op, the grid and axis
        """
        assert op in self.SUPPORTED_OPS, f"Unsupported op: {op}"
        self.op = op
        self.attrs = {}
        self.dtype_tt = None
        self.shape = []

        # Functions and arguments for concretization
        self._binary_numpy_op = None
        self._concrete_fn = None
        self._concrete_args = ()
        self._concrete_kwargs = {}

        # deal with args
        self.children = {}  # Used for storing child expressions
        if self.op == "const":  # leaf nodes
            self.value = args[0]
            if len(args) >= 2:
                self.dtype_tt = args[1]
        else:
            self._init_from_spec(*args)

<<<<<<< HEAD
        # affine loop optimization
        self._loop_ctx: LoopContext | None = None

    def _init_from_spec(self, *args):
=======
        # for-loop iterator association
        self._loop_ctx: LoopContext | None = None

    def _init_from_spec(self, *args: Any) -> None:
>>>>>>> 1fec0a46
        if self.op not in self.OP_SPEC:
            raise NotImplementedError(f"Unsupported op: {self.op}")
        spec = self.OP_SPEC[self.op]

        # check if args number match the spec
        min_n = len(spec.req)
        max_n = min_n + len(spec.opt)
        if not (min_n <= len(args) <= max_n):
            raise ValueError(
                f"{self.op} expects {min_n} - {max_n} args, got {len(args)}"
            )

        # store in self.children
        names = list(spec.req) + list(spec.opt)
        for name, val in zip(names, args):
            val = SymbolicExpr.from_value(val)
            self.children[name] = val
        for name in names[len(args) :]:
            self.children[name] = None

        # post-hook
        if spec.post:
            spec.post(self)

    def __getattr__(self, name):
        if name in self.children:
            return self.children[name]
        raise AttributeError(name)

    def set_attr(self, name, values):
        self.attrs[name] = values

    def __add__(self, other):
        assert isinstance(other, SymbolicExpr), "Operand must be a SymbolicExpr!"
        return SymbolicExpr("add", self, other)

    def __sub__(self, other):
        assert isinstance(other, SymbolicExpr), "Operand must be a SymbolicExpr!"
        return SymbolicExpr("sub", self, other)

    def __mul__(self, other):
        assert isinstance(other, SymbolicExpr), "Operand must be a SymbolicExpr!"
        return SymbolicExpr("mul", self, other)

    def __truediv__(self, other):
        assert isinstance(other, SymbolicExpr), "Operand must be a SymbolicExpr!"
        return SymbolicExpr("div", self, other)

    def __floordiv__(self, other):
        assert isinstance(other, SymbolicExpr), "Operand must be a SymbolicExpr!"
        return SymbolicExpr("idiv", self, other)

    def __mod__(self, other):
        assert isinstance(other, SymbolicExpr), "Operand must be a SymbolicExpr!"
        return SymbolicExpr("mod", self, other)

    def __lt__(self, other):
        assert isinstance(other, SymbolicExpr), "Operand must be a SymbolicExpr!"
        return SymbolicExpr("less", self, other)

    def __le__(self, other):
        assert isinstance(other, SymbolicExpr), "Operand must be a SymbolicExpr!"
        return SymbolicExpr("less_equal", self, other)

    def __ne__(self, other):
        assert isinstance(other, SymbolicExpr), "Operand must be a SymbolicExpr!"
        return SymbolicExpr("not_equal", self, other)

    def __eq__(self, other):
        assert isinstance(other, SymbolicExpr), "Operand must be a SymbolicExpr!"
        return SymbolicExpr("equal", self, other)

    def to_anytree(self):
        """Convert this SymbolicExpr into an anytree Node."""
        # Generate the node label
        label = self._node_label()
        root = Node(label)

        # Recursively add child nodes
        for child_key, child_symbolic_expr in self.children.items():
            if child_symbolic_expr is None:
                Node(f"{child_key}: None", parent=root)
                continue
            child_node = child_symbolic_expr.to_anytree()
            child_node.name = f"{child_key}: {child_node.name}"
            child_node.parent = root

        return root

    def _node_label(self):
        """Generate a short label for this node."""
        if self.op == "const":
            label = f"const={self.value}"
        elif self.op == "pid":
            axis_val = self.axis.to_py()
            grid_val = self.grid.to_py()
            label = f"pid_{axis_val}={grid_val[axis_val]}"
        else:
            label = self.op

        # Add the dtype to the label if available
        label = f"{label} [dtype={self.dtype_tt}]"

        return label

    def to_tree_str(self) -> str:
        """
        Render the AST as an ASCII tree using anytree.RenderTree.
        """
        root = self.to_anytree()
        lines = []
        for prefix, _, node in RenderTree(root):
            lines.append(f"{prefix}{node.name}")
        return "\n" + "\n".join(lines)

    def __str__(self):
        return self.to_tree_str()

    def __repr__(self):
        return self.__str__()

    @property
    def data(self):
        return SymbolicExprDataWrapper(self.__str__(), self)

    triton_scala_dtypes = (
        tl.int8,
        tl.int16,
        tl.int32,
        tl.int64,
        tl.uint8,
        tl.uint16,
        tl.uint32,
        tl.uint64,
        tl.float16,
        tl.float32,
        tl.float64,
    )
    builtin_scala_types = (int, float)
    tuple_types = (tl.core.tuple, tuple, list)

    @staticmethod
    def _infer_literal_dtype(var):
        if isinstance(var, tl.core.dtype):
            return var
        if isinstance(var, tl.core.tensor):
            return var.dtype
        if isinstance(var, SymbolicExpr.tuple_types):
            first_dtype = SymbolicExpr._infer_literal_dtype(var[0])
            for v in var[1:]:  # assume only one consistent dtype in the tuple
                if SymbolicExpr._infer_literal_dtype(v) != first_dtype:
                    raise ValueError(
                        f"All elements in the tuple must have the same dtype, but found {first_dtype} and {SymbolicExpr.from_value(v).dtype_tt}"
                    )
            return first_dtype
        if isinstance(var, TensorHandle):
            if len(var.data) != 1:
                raise ValueError(
                    f"Unsupported var.data: {var.data} with length more than one!"
                )
            if var.dtype in SymbolicExpr.triton_scala_dtypes:  # if an immediate
                return var.dtype
            if isinstance(var.dtype, tl.pointer_type):  # if a pointer
                return var.dtype
        if isinstance(var, SymbolicExpr.builtin_scala_types):
            return tl.int32 if isinstance(var, int) else tl.float32
        if var is None:
            return tl.int32  # Default dtype for None
        raise ValueError(f"Unsupported type: {type(var)}")

    _loop_ctx_provider: Callable[[], "LoopContext|None"] | None = None

    @classmethod
    def set_loop_ctx_provider(cls, fn: Callable[[], "LoopContext|None"]):
        """Register a function that, on each call,
        returns the current active `LoopContext` (or `None` if none exists)."""
        cls._loop_ctx_provider = fn

    @classmethod
    def from_value(cls, var):
        if isinstance(var, cls):  # if already SymbolicExpr
            return var

        dtype_tt = SymbolicExpr._infer_literal_dtype(var)  # get the triton dtype

        if isinstance(var, SymbolicExpr.tuple_types):  # if a tuple
            return cls("const", tuple(var), dtype_tt)
        if isinstance(var, TensorHandle):  # if a TensorHandle
            return cls("const", var.data.item(), dtype_tt)
        if isinstance(
            var, SymbolicExpr.builtin_scala_types
        ):  # if a python builtin type
            return cls("const", var, dtype_tt)
        if isinstance(var, tl.core.dtype):
            # If it's a triton dtype, we can create a const node with it
            return cls("const", var, dtype_tt)
        if var is None:
            # If it's None, we can create a const node with default dtype
            return cls("const", None, dtype_tt)

        raise ValueError("Unknown type:", type(var))

    def eval(self) -> tuple[ArithRef | list[ArithRef], list[BoolRef]]:
        """
        Returns a tuple (expr, constraints):
        - expr: Z3 expression corresponding to the root node
        - constraints: list of Z3 BoolExpr objects, recording all range constraints created by program_id and arange
        """
        self._arange_counter = 0  # Used to name arange variables
        self._arange_dict: dict[
            int, ArithRef
        ] = {}  # make sure each arange only has one name
        self._vars: dict[str, ArithRef] = {}
        self._constraints: list[BoolRef] = []
        expr = self._to_z3(self)

        if isinstance(expr, list):
            expr = [simplify(e).as_long() for e in expr]
        else:
            expr = simplify(expr)

        return expr, self._constraints

    def _to_z3(self, node: "SymbolicExpr") -> ArithRef:
        # Recursively convert the current node to a Z3 expression
        if node.op == "const":
            if node._loop_ctx:  # if the node is a loop iterator
                return node._loop_ctx.idx_z3
            if isinstance(node.value, np.ndarray):
                return [IntVal(int(v)) for v in node.value.flat]
            return IntVal(node.value)

        if node.op == "pid":
            axis_val = node.axis.to_py()
            grid_val = node.grid.to_py()
            name = f"pid_{axis_val}"
            if name not in self._vars:
                v = Int(name)
                self._vars[name] = v
                # Add constraint: 0 ≤ pid < grid[axis]
                self._constraints.append(v >= 0)
                self._constraints.append(v < grid_val[axis_val])
            return self._vars[name]

        if node.op == "arange":
            if id(node) in self._arange_dict:
                return self._arange_dict[id(node)]
            idx = self._arange_counter
            self._arange_counter += 1
            name = f"arange_{idx}"
            v = Int(name)
            self._vars[name] = v
            start = node.start.value
            end = node.end.value
            self._constraints.append(v >= start)
            self._constraints.append(v < end)
            self._arange_dict[id(node)] = v
            return v

        # Unary operations (only abs is demonstrated here; others can be added using z3.Function as needed)
        if node.op in self.UNARY_OPS:
            val = self._to_z3(node.arg)
            if node.op == "abs":
                return If(val >= 0, val, -val)
            raise NotImplementedError(f"Unary op {node.op} is not implemented")

        # Binary arithmetic, comparison, etc.
        if node.op in self.BINARY_OPS:
            lhs = self._to_z3(node.lhs)
            rhs = self._to_z3(node.rhs)
            if node.op == "add":
                return lhs + rhs
            if node.op == "sub":
                return lhs - rhs
            if node.op == "mul":
                return lhs * rhs
            if node.op in ("idiv"):
                return lhs / rhs
            if node.op == "mod":
                return lhs % rhs
            if node.op == "less":
                return lhs < rhs
            if node.op == "less_equal":
                return lhs <= rhs
            if node.op == "greater":
                return lhs > rhs
            if node.op == "greater_equal":
                return lhs >= rhs
            if node.op == "equal":
                return lhs == rhs
            if node.op == "not_equal":
                return lhs != rhs
            if node.op == "maximum":
                return If(lhs >= rhs, lhs, rhs)
            if node.op == "bitwise_and":
                return And(lhs, rhs)

        # where(cond, lhs, rhs)
        if node.op == "where":
            cond = self._to_z3(node.cond)
            lhs = self._to_z3(node.lhs)
            rhs = self._to_z3(node.rhs)
            return If(cond, lhs, rhs)

        # sum(input, axis, keepdims)
        if node.op == "sum":
            arr = self._to_z3(node.input)
            return Sum(arr)

        if node.op == "load" or node.op == "store":
            # Load and store operations
            ptr = self._to_z3(node.ptr)
            if node.mask is not None:
                mask = self._to_z3(node.mask)
                self._constraints.append(mask)
            return ptr

        if node.op in ("splat", "expand_dims", "broadcast"):
            return self._to_z3(node.arg)

        if node.op == "addptr":
            # Add pointer operation
            ptr_z3 = self._to_z3(node.ptr)
            offset_z3 = self._to_z3(node.offset)
            element_bytewidth = max(
                1, node.ptr.dtype_tt.element_ty.primitive_bitwidth // 8
            )
            if isinstance(ptr_z3, list) and isinstance(
                offset_z3, list
            ):  # both ptr and offset are lists
                if len(ptr_z3) != len(offset_z3):  # check if they have the same length
                    raise ValueError(
                        f"ptr {ptr_z3} and offset {offset_z3} don't have the same length!"
                    )
                return [p + o * element_bytewidth for p, o in zip(ptr_z3, offset_z3)]
            if isinstance(ptr_z3, list):  # ptr is list, offset is scalar
                return [p + offset_z3 * element_bytewidth for p in ptr_z3]
            if isinstance(offset_z3, list):  # offset is list, ptr is scalar
                return [ptr_z3 + o * element_bytewidth for o in offset_z3]
            else:
                return ptr_z3 + offset_z3 * element_bytewidth

        # Other operations can be implemented as needed
        raise NotImplementedError(f"Eval for op {node.op} is not implemented")

    def has_op(self, op_name: str) -> bool:
        if self.op == op_name:
            return True
        for _, child_symbolic_expr in self.children.items():
            if child_symbolic_expr.has_op(op_name):
                return True
        return False

    def to_py(self):
        """
        Valid only for nodes with op == 'const':
        - If `value` is a TensorHandle:
            • Scalar  -> return int/float
            • Multi-element -> return a Python list
        - Otherwise, return the original Python object
          (e.g., int, float, tuple, list, etc.).
        """
        if self.op != "const":
            raise TypeError("SymbolicExpr.to_py() can be used only on 'const' nodes")

        v = self.value
        if isinstance(v, TensorHandle):
            if len(v.data) == 1:
                return v.data.item()  # scalar case
            else:
                raise NotImplementedError(
                    "SymbolicExpr.to_py() for multi-element tensors is not implemented yet!"
                )
        return v

    _concrete_fn_cache: dict[str, Callable] = {}
    _binary_numpy_op_cache: dict[str, Callable] = {}

    @property
    def concrete_fn(self):
        """Return the concrete evaluation function bound to this node."""
        if self._concrete_fn is None and self.op in SymbolicExpr._concrete_fn_cache:
            self._concrete_fn = SymbolicExpr._concrete_fn_cache[self.op]
        return self._concrete_fn

    @concrete_fn.setter
    def concrete_fn(self, fn):
        """Bind / override the concrete evaluation function."""
        self._concrete_fn = fn
        SymbolicExpr._concrete_fn_cache[self.op] = fn

    @property
    def binary_numpy_op(self):
        """Return the numpy operation corresponding to this binary op."""
        if (
            self._binary_numpy_op is None
            and self.op in SymbolicExpr._binary_numpy_op_cache
        ):
            self._binary_numpy_op = SymbolicExpr._binary_numpy_op_cache[self.op]
        return self._binary_numpy_op

    @binary_numpy_op.setter
    def binary_numpy_op(self, op):
        """Bind / override the numpy operation for this binary op."""
        self._binary_numpy_op = op
        SymbolicExpr._binary_numpy_op_cache[self.op] = op

    def concretize(self_or_cls, obj=None):
        """
        Usage:
        1. expr.concretize()               — Evaluate this SymbolicExpr instance to its concrete value.
        2. SymbolicExpr.concretize(x)      — Recursively concretize any object x (which may contain nested SymbolicExprs).
        """
        if obj is None:  # expr.concretize()
            obj = self_or_cls
        elif isinstance(
            self_or_cls, SymbolicExpr
        ):  # expr.concretize(x), which is erroneous
            raise TypeError(
                "Either use expr.concretize() or SymbolicExpr.concretize(x)!"
            )

        # Non-SymbolicExpr -> return as-is
        if not isinstance(obj, SymbolicExpr):
            return obj

        # concretize logic
        if obj.concrete_fn is None:
            if obj.op == "const":
                if obj.dtype_tt == tl.pointer_type:
                    result = TensorHandle(
                        np.array([obj.value], dtype=np.uint64), obj.dtype_tt
                    )
                else:
                    result = TensorHandle(obj.value, obj.dtype_tt)
            else:
                raise RuntimeError(f"{obj.op}'s concrete function is not set!")
        elif obj.op == "pid":
            result = obj.concrete_fn(obj.axis.to_py())
        elif obj.op == "arange":
            # FIXME: The "+1" is a workaround for the exclusive end in arange
            result = obj.concrete_fn(
                obj.ret_ty.to_py(), obj.start.to_py(), obj.end.to_py() + 1
            )
        elif obj.op == "splat":
            result = obj.concrete_fn(
                obj.children["shape"].to_py(),
                obj.arg.concretize(),
            )
        elif obj.op in SymbolicExpr.BINARY_OPS:
            result = obj.concrete_fn(
                obj.lhs.concretize(), obj.rhs.concretize(), obj.binary_numpy_op
            )
        elif obj.op == "load":
            from ...core.patch import original_ops

            ptr_concrete = obj.ptr.concretize()
            # concretize mask
            # create an all-True mask if mask is None
            if obj.mask is None:
                mask_concrete = TensorHandle(
                    np.ones_like(ptr_concrete.data, dtype=bool), tl.int1
                )
            else:
                mask_concrete = obj.mask.concretize()

            # concretize the 'other' argument if it exists
            if obj.other is None:
                other_concrete = None
            else:
                other_concrete = obj.other.concretize()

            result = original_ops[Load](
                ptr_concrete,
                mask_concrete,
                other_concrete,
                None,  # cache_modifier
                None,  # eviction_policy
                None,  # is_volatile
            )
        else:
            concrete_args = [
                SymbolicExpr.concretize(v) for k, v in obj.children.items()
            ]
            result = obj.concrete_fn(*concrete_args)

        return result


def replace_load_subtree(expr: SymbolicExpr) -> SymbolicExpr:
    """
    Post-order traversal that replaces *all* minimal `load` sub-trees
    with constant nodes produced by `concretize`.
    """
    if not isinstance(expr, SymbolicExpr):
        raise TypeError("replace_min_load_subtree expects a SymbolicExpr instance!")

    # check subtrees
    for name, child in list(expr.children.items()):
        if child is None:
            continue
        # replace subtree if load found
        expr.children[name] = replace_load_subtree(child)

    # check self
    if expr.op == "load" and all(
        (child is None) or not child.has_op("load") for child in expr.children.values()
    ):
        concrete = expr.concretize()

        if not isinstance(concrete, TensorHandle):
            raise TypeError(f"Unexpected dtype: {type(concrete)}!")

        # inplace replace to "const" node
        expr.op = "const"
        expr.value = concrete.data
        expr.dtype_tt = concrete.dtype
        expr.children.clear()
        expr.concrete_fn = None

    return expr


def _make_signature(addr_expr, constraints) -> str:
    """
    Convert (addr, constraints) into a stable string signature.
    • addr_expr can be a single z3 expr or list[expr]
    • constraints is list[expr]
    """
    if isinstance(addr_expr, list):
        addr_repr = "|".join(sorted(simplify(e).sexpr() for e in addr_expr))
    else:
        addr_repr = simplify(addr_expr).sexpr()

    constr_repr = "|".join(sorted(simplify(c).sexpr() for c in constraints))
    return addr_repr + "##" + constr_repr


<<<<<<< HEAD
def check_if_affine(seq):
    """Check whether seq forms an arithmetic sequence;
    if it does, return (True, LowerBound, step, UpperBound);,
    otherwise return (False, None, None, None).
    """
    n = len(seq)
    if n == 0 or n == 1:
        return False, None, None, None
    step = seq[1] - seq[0]
    for i in range(2, n):
        if seq[i] - seq[i - 1] != step:
            return False, None, None, None
    return True, seq[0], step, seq[-1]


=======
>>>>>>> 1fec0a46
@dataclass
class LoopContext:
    lineno: int
    length: int
    idx_z3: ArithRef
    values: list[int] = field(default_factory=list)
    signature_cache: set[str] = field(default_factory=set)
    pending_checks: list[tuple[ArithRef | list[ArithRef], list[BoolRef]]] = field(
        default_factory=list
    )


<<<<<<< HEAD
=======
@dataclass(frozen=True)
class _FnSymbolicCache:
    fn: Callable
    grid: tuple[int, ...]
    args: tuple

    @cached_property
    def _hash(self):
        return hash((self.fn, self.grid, self.args))

    def __hash__(self):
        return self._hash


_fn_symbolic_cache_set: set[_FnSymbolicCache] = set()


>>>>>>> 1fec0a46
class SanitizerSymbolicExecution(Sanitizer):
    def __init__(self, abort_on_error: bool = False):
        self.abort_on_error: bool = abort_on_error
        self.records: list[OutOfBoundsRecordZ3] = []
        self.grid: tuple[int, ...] | None = None
        self.grid_idx: tuple[int, ...] | None = None
        self.tensors: list[Tensor] = []
        self.tensor_addrs: list[tuple[Int, Int]] = []
        self.unique_load_store_id: int = 0
        self.need_full_grid: bool = False
        self.loop_stack: list[LoopContext] = []
<<<<<<< HEAD
=======
        self.last_grid: tuple[int, int, int] | None = None
        self.cache_args: list = []
        self.cache_grid: tuple[int, ...] | None = None
>>>>>>> 1fec0a46
        SymbolicExpr.set_loop_ctx_provider(
            lambda: self.loop_stack[-1] if self.loop_stack else None
        )

    def _check_range_satisfiable(
        self,
        access_addr: int | list[int] | ArithRef | list[ArithRef],
        expr_constraints: list,
    ):
        if isinstance(access_addr, list):
            for addr in access_addr:
                self._check_range_satisfiable(addr, expr_constraints)
            return
        self._solver.push()
        self._solver.add(self._addr_sym == access_addr)
        self._solver.add(Not(self._addr_ok))
        self._solver.add(And(*expr_constraints))
        if self._solver.check() == sat:
            print("out of bound access detected!")
            if self.abort_on_error:
                raise ValueError("Out-of-bounds access detected!")
        self._solver.pop()

    def _report(self, op_type, tensor, violation_address):
        traceback_info = _get_traceback_info()
        oob_record = OutOfBoundsRecordZ3(
            op_type=op_type,
            user_code_tracebacks=traceback_info,
            tensor=tensor,
            violation_address=violation_address,
            constraints=[],
        )
        if self.abort_on_error:
            print_oob_record(oob_record)
            raise ValueError(
                "Out-of-bounds access detected. See detailed report above."
            )
        else:
            self.records.append(oob_record)

    def _clear_cache(self):
        self.cache_args.clear()
        self.cache_grid = None

    def pre_run_callback(self, fn: Callable) -> bool:
        if self.cache_grid:
            # First time we launch this program, compute the hash
            fn_cache = _FnSymbolicCache(fn, self.cache_grid, tuple(self.cache_args))
            self._clear_cache()
            if fn_cache not in _fn_symbolic_cache_set:
                _fn_symbolic_cache_set.add(fn_cache)
                # Must continue to run the program at least once
                # We don't clear up tensors at this point
                return True
        # 2nd time we launch this program, depends on whether we need a full grid
        return self.need_full_grid

    def post_run_callback(self, fn: Callable) -> bool:
        if self.grid_idx == self.last_grid or not self.need_full_grid:
            self._clear_cache()
            self.tensors.clear()
            self.tensor_addrs.clear()
        return self.need_full_grid

    def arg_callback(self, name, arg, arg_cvt):
        if not hasattr(arg, "data_ptr"):
            if name not in ["num_warps", "num_stages", "maxnreg", "num_ctas"]:
                self.cache_args.append(arg)
            return
        if arg.is_contiguous() or check_storage_contiguous(arg):
            start = arg.data_ptr()
            end = arg.data_ptr() + (arg.numel() - 1) * arg.element_size()
            tensor_physical_addresses = [(start, end)]
        elif check_inner_stride_equal_to_one(arg):
            tensor_physical_addresses = get_physical_addr_from_tensor_slice(arg)
        else:
            raise ValueError(
                "The address sanitizer only supports contiguouly stored tensors for now!"
            )
        # To uniquely identify the metadata of a tensor
        self.cache_args.append((arg.shape, arg.stride(), arg.dtype))
        self.tensors.append(arg)
        self.tensor_addrs.extend(tensor_physical_addresses)

    def grid_callback(self, grid: tuple[int, ...]) -> None:
        self.cache_grid = grid
        self.last_grid = _get_last_grid(grid)
        self.grid = tuple(int(g) for g in grid)
        addr = Int("addr")
        self._addr_ok = Or(*[And(addr >= s, addr <= e) for s, e in self.tensor_addrs])
        self._solver = Solver()
        self._addr_sym = addr

    def grid_idx_callback(self, grid_idx: tuple[int, ...]) -> None:
        self.grid_idx = grid_idx

    def register_op_callback(self, op_type: type[Op]) -> OpCallbacks:
        def op_program_id_overrider(axis):
            assert self.grid, "Grid not initialized!"
            return SymbolicExpr("pid", self.grid, axis)

        def op_raw_load_overrider(ptr, cache_modifier, eviction_policy, is_volatile):
            return op_load_overrider(
                ptr, None, None, cache_modifier, eviction_policy, is_volatile
            )

        def op_load_overrider(
            ptr, mask, other, cache_modifier, eviction_policy, is_volatile
        ):
            # deal with indirect loads
            if isinstance(ptr, SymbolicExpr) and ptr.has_op("load"):
                self.need_full_grid = True
                replace_load_subtree(ptr)

            # make sure ptr dtype is valid
            if isinstance(ptr, TensorHandle) and not isinstance(
                ptr.dtype, tl.pointer_type
            ):
                raise ValueError(f"Unsupported ptr dtype: {ptr.dtype}")
            ptr_sym = SymbolicExpr.from_value(ptr)

            if mask is None:
                ret = SymbolicExpr("load", ptr_sym)
            elif other is None:
                ret = SymbolicExpr("load", ptr_sym, mask)
            else:
                ret = SymbolicExpr("load", ptr_sym, mask, other)

            # check memory access using z3
            z3_addr, z3_constraints = ret.eval()
<<<<<<< HEAD
            if self.loop_stack:  # affine loop optimization
                ctx = self.loop_stack[-1]
                # check if addr already appeared before in the loop
=======
            if self.loop_stack:  # for-loop iterator association
                ctx = self.loop_stack[-1]
                # check if addr already appeared before in the for-loop
>>>>>>> 1fec0a46
                signature = _make_signature(z3_addr, z3_constraints)
                if signature in ctx.signature_cache:  # if appeared before
                    if cfg.verbose:
                        print("[Sanitizer]  ↪ skip duplicated addr in loop")
                    return ret
                else:  # new addr expr
                    if cfg.verbose:
                        print(
<<<<<<< HEAD
                            "[Sanitizer]  ↪ new addr in loop, will check later",
=======
                            "[Sanitizer]  ↪ new addr in for-loop, will check later",
>>>>>>> 1fec0a46
                            z3_addr,
                            z3_constraints,
                        )
                    ctx.signature_cache.add(signature)
                    ctx.pending_checks.append((z3_addr, z3_constraints))
            else:  # non-loop case
                self._check_range_satisfiable(z3_addr, z3_constraints)

            return ret

        def op_raw_store_overrider(ptr, value, cache_modifier, eviction_policy):
            return op_store_overrider(ptr, value, None, cache_modifier, eviction_policy)

        def op_store_overrider(ptr, value, mask, cache_modifier, eviction_policy):
            # deal with indirect loads
            if isinstance(ptr, SymbolicExpr) and ptr.has_op("load"):
                self.need_full_grid = True
                replace_load_subtree(ptr)

            # make sure ptr is a SymbolicExpr
            if isinstance(ptr, TensorHandle) and not isinstance(
                ptr.dtype, tl.pointer_type
            ):
                raise ValueError(f"Unsupported ptr dtype: {ptr.dtype}")
            ptr_sym = SymbolicExpr.from_value(ptr)

            value = SymbolicExpr.from_value(value)
            if mask is None:
                ret = SymbolicExpr("store", ptr_sym, value)
            else:
                ret = SymbolicExpr("store", ptr_sym, value, mask)

            # check memory access using z3
            z3_addr, z3_constraints = ret.eval()
<<<<<<< HEAD
            if self.loop_stack:  # affine loop optimization
=======
            if self.loop_stack:  # for-loop iterator association
>>>>>>> 1fec0a46
                ctx = self.loop_stack[-1]
                # check if addr already appeared before in the loop
                signature = _make_signature(z3_addr, z3_constraints)
                if signature in ctx.signature_cache:  # if appeared before
                    if cfg.verbose:
                        print("[Sanitizer]  ↪ skip duplicated addr in loop")
                    return ret
                else:  # new addr expr
                    if cfg.verbose:
                        print(
                            "[Sanitizer]  ↪ new addr in loop, will check later",
                            z3_addr,
                            z3_constraints,
                        )
                    ctx.signature_cache.add(signature)
                    ctx.pending_checks.append((z3_addr, z3_constraints))
            else:  # non-loop case
                self._check_range_satisfiable(z3_addr, z3_constraints)

            return ret

        def op_unary_op_overrider(arg, op):
            _unary_map = {
                np.cos: "cos",
                np.exp: "exp",
                np.exp2: "exp2",
                np.abs: "abs",
                np.floor: "floor",
                np.ceil: "ceil",
                np.log: "log",
                np.log2: "log2",
                np.sqrt: "sqrt",
                np.sin: "sin",
            }
            arg_sym = SymbolicExpr.from_value(arg)
            try:
                name = _unary_map[op]
            except KeyError:
                raise NotImplementedError(
                    f"Unsupported unary operation: {op} on {arg_sym}"
                )
            return SymbolicExpr(name, arg_sym)

        def op_binary_op_overrider(lhs, rhs, op):
            _binary_map = {
                np.add: lambda lhs, rhs: lhs + rhs,
                np.subtract: lambda lhs, rhs: lhs - rhs,
                np.multiply: lambda lhs, rhs: lhs * rhs,
                np.divide: lambda lhs, rhs: lhs / rhs,
                np.less: lambda lhs, rhs: lhs < rhs,
                np.less_equal: lambda lhs, rhs: lhs <= rhs,
                np.greater: lambda lhs, rhs: lhs > rhs,
                np.greater_equal: lambda lhs, rhs: lhs >= rhs,
                np.not_equal: lambda lhs, rhs: lhs != rhs,
                np.equal: lambda lhs, rhs: lhs == rhs,
                np.fmod: lambda lhs, rhs: lhs % rhs,
                np.maximum: lambda lhs, rhs: SymbolicExpr("maximum", lhs, rhs),
                np.bitwise_and: lambda lhs, rhs: SymbolicExpr("bitwise_and", lhs, rhs),
            }
            lhs_sym = SymbolicExpr.from_value(lhs)
            rhs_sym = SymbolicExpr.from_value(rhs)
            try:
                func = _binary_map[op]
            except KeyError:
                raise NotImplementedError(
                    f"Unsupported binary operation: {op} between {lhs_sym} and {rhs_sym}"
                )
            result = func(lhs_sym, rhs_sym)
            result.binary_numpy_op = op  # Store the numpy operation for later use
            return result

        def op_ternary_op_overrider(lhs, rhs, other, op):
            lhs_sym = SymbolicExpr.from_value(lhs)
            rhs_sym = SymbolicExpr.from_value(rhs)
            other = SymbolicExpr.from_value(other)
            if op is np.where:
                return SymbolicExpr("where", lhs_sym, rhs_sym, other)
            else:
                raise NotImplementedError(
                    f"Unsupported ternary operation: {op} between {lhs_sym}, {rhs_sym} and {other}"
                )

        def op_addptr_overrider(ptr, offset):
            ptr_sym = SymbolicExpr.from_value(ptr)
            offset_sym = SymbolicExpr.from_value(offset)
            return SymbolicExpr("addptr", ptr_sym, offset_sym)

        def op_dot_overrider(a, b, d, input_precision, max_num_imprecise_acc):
            a_sym = SymbolicExpr.from_value(a)
            b_sym = SymbolicExpr.from_value(b)
            d_sym = SymbolicExpr.from_value(d)
            return SymbolicExpr("dot", a_sym, b_sym, d_sym)

        def op_make_range_overrider(ret_ty, start, end):
            return SymbolicExpr(
                "arange",
                SymbolicExpr.from_value(ret_ty),
                SymbolicExpr.from_value(start),
                SymbolicExpr.from_value(end - 1),
            )

        def op_expand_dims_overrider(arg, axis):
            return SymbolicExpr("expand_dims", SymbolicExpr.from_value(arg), axis)

        def op_broadcast_overrider(arg, shape):
            return SymbolicExpr("broadcast", SymbolicExpr.from_value(arg), shape)

        def op_reduce_sum_overrider(input, axis=None, keep_dims=False, **kwargs):
            return SymbolicExpr("sum", SymbolicExpr.from_value(input), axis, keep_dims)

        def op_splat_overrider(shape, arg):
            return SymbolicExpr("splat", shape, SymbolicExpr.from_value(arg))

        def op_make_block_ptr_overrider(
            base, shape, strides, offsets, tensor_shape, order
        ):
            base = SymbolicExpr.from_value(base)
            assert (
                len(shape)
                == len(strides)
                == len(offsets)
                == len(tensor_shape)
                == len(order)
            ), f"Length of shape ({len(shape)}), strides ({len(strides)}), offsets ({len(offsets)}), tensor_shape ({len(tensor_shape)}) and order ({len(order)}) must be the same!"
            shape = [SymbolicExpr.from_value(shape_i) for shape_i in shape]
            strides = [SymbolicExpr.from_value(strides_i) for strides_i in strides]
            offsets = [SymbolicExpr.from_value(offset_i) for offset_i in offsets]
            tensor_shape = [
                SymbolicExpr.from_value(tensor_shape_i)
                for tensor_shape_i in tensor_shape
            ]
            order = [SymbolicExpr.from_value(order_i) for order_i in order]

            ret = SymbolicExpr(
                "make_block_ptr", base, shape, strides, offsets, tensor_shape, order
            )

            ret.dtype_tt = base.get_element_ty()

            return ret

        def op_tensor_pointer_load_overrider(
            ptr,
            boundary_check,
            padding_option,
            cache_modifier,
            eviction_policy,
            is_volatile,
        ):
            raise NotImplementedError("TensorPointerLoad is not supported yet.")

        def op_tensor_pointer_store_overrider(
            ptr, value, boundary_check, cache_modifier, eviction_policy
        ):
            raise NotImplementedError("TensorPointerStore is not supported yet.")

        def op_idiv_overrider(lhs, rhs):
            return SymbolicExpr.from_value(lhs) // SymbolicExpr.from_value(rhs)

        def op_rsqrt_overrider(arg):
            return SymbolicExpr("rsqrt", SymbolicExpr.from_value(arg))

        def op_cast_impl_overrider(src, dst_type):
            return SymbolicExpr("cast_impl", src, dst_type)

        OP_TYPE_TO_OVERRIDER: dict[type[Op], Callable] = {
            ProgramId: op_program_id_overrider,
            RawLoad: op_raw_load_overrider,
            Load: op_load_overrider,
            RawStore: op_raw_store_overrider,
            Store: op_store_overrider,
            UnaryOp: op_unary_op_overrider,
            BinaryOp: op_binary_op_overrider,
            TernaryOp: op_ternary_op_overrider,
            Dot: op_dot_overrider,
            MakeRange: op_make_range_overrider,
            AddPtr: op_addptr_overrider,
            ExpandDims: op_expand_dims_overrider,
            Broadcast: op_broadcast_overrider,
            ReduceSum: op_reduce_sum_overrider,
            Splat: op_splat_overrider,
            MakeBlockPointer: op_make_block_ptr_overrider,
            TensorPointerLoad: op_tensor_pointer_load_overrider,
            TensorPointerStore: op_tensor_pointer_store_overrider,
            Idiv: op_idiv_overrider,
            Rsqrt: op_rsqrt_overrider,
            CastImpl: op_cast_impl_overrider,
        }

        if op_type in OP_TYPE_TO_OVERRIDER:
            return OpCallbacks(op_overrider=OP_TYPE_TO_OVERRIDER[op_type])
        else:
            return OpCallbacks()

    def register_for_loop_callback(self):
        def loop_hook_before(lineno, iterable):
            if not isinstance(iterable, range):
<<<<<<< HEAD
                print("not a for-loop, skipping affine loop optimization.")
=======
                if cfg.verbose:
                    print("not a for-loop, skipping for-loop iterator association.")
>>>>>>> 1fec0a46
                return
            length = len(iterable)
            idx_z3 = Int(f"loop_i_{lineno}")
            self.loop_stack.append(LoopContext(lineno, length, idx_z3))
            if cfg.verbose:
                print(f"[Sanitizer] ▶ enter loop@{lineno}, len={length}")

        def loop_hook_iter_overrider(lineno, idx):
            # collect iterator values
            if self.loop_stack and self.loop_stack[-1].lineno == lineno:
                self.loop_stack[-1].values.append(idx)

            # Make a tagged SymbolicExpr
            sym = SymbolicExpr("const", idx, tl.int32)
            sym._loop_ctx = self.loop_stack[-1]

            return tl.core.tensor(sym, tl.int32)

        def loop_hook_iter_listener(lineno, idx):
            if cfg.verbose:
                print(f"[Sanitizer] ▶ loop@{lineno} idx={idx}")

<<<<<<< HEAD
        def loop_hook_after(lineno):
=======
        def loop_hook_after(lineno: int) -> None:
>>>>>>> 1fec0a46
            ctx = self.loop_stack.pop()
            # add constraints for loop_i
            iterator_constraints: list[BoolRef] = []
            if ctx.values:
<<<<<<< HEAD
                is_affine, start, step, end = check_if_affine(ctx.values)
                if is_affine:
                    iterator_constraints.append(
                        And(
                            ctx.idx_z3 >= start,
                            ctx.idx_z3 <= end,
                            (ctx.idx_z3 - start) % step == 0,
                        )
                    )
                else:
                    iterator_constraints.append(
                        Or(*[ctx.idx_z3 == v for v in set(ctx.values)])
                    )
=======
                iterator_constraints.append(
                    Or(*[ctx.idx_z3 == v for v in set(ctx.values)])
                )
>>>>>>> 1fec0a46

            # execute pending checks
            for addr_expr, expr_constraints in ctx.pending_checks:
                if cfg.verbose:
                    print(
                        "[Sanitizer] ▶ checking:",
                        addr_expr,
                        f" with iterator constraints: {iterator_constraints} ",
                        f" and expression-related constraints: {expr_constraints} ",
                    )
                self._check_range_satisfiable(
                    addr_expr, expr_constraints + iterator_constraints
                )

            if cfg.verbose:
                print(
                    f"[Sanitizer] ▶ leave loop@{lineno} end. "
                    f"(checked {len(ctx.pending_checks)} unique addr patterns)"
                )

        return (
            loop_hook_before,
            loop_hook_iter_overrider,
            loop_hook_iter_listener,
            loop_hook_after,
        )

    def finalize(self) -> list:
        return []


class NullSanitizer(Sanitizer):
    """
    A do-nothing object returned when the sanitizer backend is 'off'.
    Any attribute access raises an explicit error so misuse is obvious.
    """

    def __init__(self, *args, **kwargs):
        pass

    def _disabled(self, method: str):
        raise RuntimeError(
            f"[NullSanitizer] '{method}' was called, "
            "but sanitizer backend is off; no functionality is available."
        )

    def arg_callback(self, *args, **kwargs):
        self._disabled("arg_callback")

    def finalize(self, *args, **kwargs):
        self._disabled("finalize")

    def grid_callback(self, *args, **kwargs):
        self._disabled("grid_callback")

    def grid_idx_callback(self, *args, **kwargs):
        self._disabled("grid_idx_callback")

    def register_op_callback(self, *args, **kwargs):
        self._disabled("register_op_callback")

    def register_for_loop_callback(self, *args, **kwargs):
        self._disabled("register_for_loop_callback")

    def __getattr__(self, name):
        self._disabled(name)<|MERGE_RESOLUTION|>--- conflicted
+++ resolved
@@ -2,12 +2,9 @@
 from collections import namedtuple
 from collections.abc import Callable
 from dataclasses import dataclass, field
-<<<<<<< HEAD
-=======
 from functools import cached_property
 from typing import Any
 
->>>>>>> 1fec0a46
 
 import numpy as np
 from torch import Tensor
@@ -255,13 +252,10 @@
     def register_for_loop_callback(self, *args, **kwargs):  # type: ignore[override]
         raise NotImplementedError
 
-<<<<<<< HEAD
-=======
 
 def _get_last_grid(grid: tuple[int, ...]) -> tuple[int, int, int]:
     return (grid[0] - 1, grid[1] - 1, grid[2] - 1)
 
->>>>>>> 1fec0a46
 
 class SanitizerBruteForce(Sanitizer):
     def __init__(
@@ -577,17 +571,10 @@
         else:
             self._init_from_spec(*args)
 
-<<<<<<< HEAD
-        # affine loop optimization
-        self._loop_ctx: LoopContext | None = None
-
-    def _init_from_spec(self, *args):
-=======
         # for-loop iterator association
         self._loop_ctx: LoopContext | None = None
 
     def _init_from_spec(self, *args: Any) -> None:
->>>>>>> 1fec0a46
         if self.op not in self.OP_SPEC:
             raise NotImplementedError(f"Unsupported op: {self.op}")
         spec = self.OP_SPEC[self.op]
@@ -1126,7 +1113,6 @@
     return addr_repr + "##" + constr_repr
 
 
-<<<<<<< HEAD
 def check_if_affine(seq):
     """Check whether seq forms an arithmetic sequence;
     if it does, return (True, LowerBound, step, UpperBound);,
@@ -1142,8 +1128,6 @@
     return True, seq[0], step, seq[-1]
 
 
-=======
->>>>>>> 1fec0a46
 @dataclass
 class LoopContext:
     lineno: int
@@ -1156,8 +1140,6 @@
     )
 
 
-<<<<<<< HEAD
-=======
 @dataclass(frozen=True)
 class _FnSymbolicCache:
     fn: Callable
@@ -1175,7 +1157,6 @@
 _fn_symbolic_cache_set: set[_FnSymbolicCache] = set()
 
 
->>>>>>> 1fec0a46
 class SanitizerSymbolicExecution(Sanitizer):
     def __init__(self, abort_on_error: bool = False):
         self.abort_on_error: bool = abort_on_error
@@ -1187,12 +1168,9 @@
         self.unique_load_store_id: int = 0
         self.need_full_grid: bool = False
         self.loop_stack: list[LoopContext] = []
-<<<<<<< HEAD
-=======
         self.last_grid: tuple[int, int, int] | None = None
         self.cache_args: list = []
         self.cache_grid: tuple[int, ...] | None = None
->>>>>>> 1fec0a46
         SymbolicExpr.set_loop_ctx_provider(
             lambda: self.loop_stack[-1] if self.loop_stack else None
         )
@@ -1323,15 +1301,9 @@
 
             # check memory access using z3
             z3_addr, z3_constraints = ret.eval()
-<<<<<<< HEAD
-            if self.loop_stack:  # affine loop optimization
-                ctx = self.loop_stack[-1]
-                # check if addr already appeared before in the loop
-=======
             if self.loop_stack:  # for-loop iterator association
                 ctx = self.loop_stack[-1]
                 # check if addr already appeared before in the for-loop
->>>>>>> 1fec0a46
                 signature = _make_signature(z3_addr, z3_constraints)
                 if signature in ctx.signature_cache:  # if appeared before
                     if cfg.verbose:
@@ -1340,11 +1312,7 @@
                 else:  # new addr expr
                     if cfg.verbose:
                         print(
-<<<<<<< HEAD
-                            "[Sanitizer]  ↪ new addr in loop, will check later",
-=======
                             "[Sanitizer]  ↪ new addr in for-loop, will check later",
->>>>>>> 1fec0a46
                             z3_addr,
                             z3_constraints,
                         )
@@ -1379,11 +1347,7 @@
 
             # check memory access using z3
             z3_addr, z3_constraints = ret.eval()
-<<<<<<< HEAD
-            if self.loop_stack:  # affine loop optimization
-=======
             if self.loop_stack:  # for-loop iterator association
->>>>>>> 1fec0a46
                 ctx = self.loop_stack[-1]
                 # check if addr already appeared before in the loop
                 signature = _make_signature(z3_addr, z3_constraints)
@@ -1581,12 +1545,8 @@
     def register_for_loop_callback(self):
         def loop_hook_before(lineno, iterable):
             if not isinstance(iterable, range):
-<<<<<<< HEAD
-                print("not a for-loop, skipping affine loop optimization.")
-=======
                 if cfg.verbose:
                     print("not a for-loop, skipping for-loop iterator association.")
->>>>>>> 1fec0a46
                 return
             length = len(iterable)
             idx_z3 = Int(f"loop_i_{lineno}")
@@ -1609,16 +1569,11 @@
             if cfg.verbose:
                 print(f"[Sanitizer] ▶ loop@{lineno} idx={idx}")
 
-<<<<<<< HEAD
-        def loop_hook_after(lineno):
-=======
         def loop_hook_after(lineno: int) -> None:
->>>>>>> 1fec0a46
             ctx = self.loop_stack.pop()
             # add constraints for loop_i
             iterator_constraints: list[BoolRef] = []
             if ctx.values:
-<<<<<<< HEAD
                 is_affine, start, step, end = check_if_affine(ctx.values)
                 if is_affine:
                     iterator_constraints.append(
@@ -1632,11 +1587,6 @@
                     iterator_constraints.append(
                         Or(*[ctx.idx_z3 == v for v in set(ctx.values)])
                     )
-=======
-                iterator_constraints.append(
-                    Or(*[ctx.idx_z3 == v for v in set(ctx.values)])
-                )
->>>>>>> 1fec0a46
 
             # execute pending checks
             for addr_expr, expr_constraints in ctx.pending_checks:
