--- conflicted
+++ resolved
@@ -381,10 +381,7 @@
     OP_SPEC = {
         # Core / primitive ops
         "arange": Spec(req=("start", "end")),
-<<<<<<< HEAD
         "pid": Spec(req=("grid", "axis")),
-=======
->>>>>>> 0d69db04
         # Memory access ops
         "load": Spec(req=("ptr",), opt=("mask", "other"), post=_load_dtype),
         "store": Spec(req=("ptr", "value"), opt=("mask", "other"), post=_store_dtype),
