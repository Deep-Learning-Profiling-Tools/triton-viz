--- conflicted
+++ resolved
@@ -96,17 +96,6 @@
 
     # scan the call stack
     for i, frame in enumerate(stack_summary):
-<<<<<<< HEAD
-        if '_jit_function_call' in frame.name \
-            and 'triton_viz/core/patch.py' in frame.filename:
-            oob_stack_index = i + 1
-            if oob_stack_index >= 0:
-                oob_filename = stack_summary[oob_stack_index].filename
-                oob_lineno = stack_summary[oob_stack_index].lineno
-                oob_func_name = stack_summary[oob_stack_index].name
-                oob_line_of_code = stack_summary[oob_stack_index].line
-            break
-=======
         if (jit_index is None
             and '_jit_function_call' in frame.name
             and 'triton_viz/core/patch.py' in frame.filename):
@@ -132,7 +121,6 @@
         oob_func_name = frame.name
         oob_line_of_code = frame.line
 
->>>>>>> e06dde09
     return {
         'filename': oob_filename,
         'lineno': oob_lineno,
