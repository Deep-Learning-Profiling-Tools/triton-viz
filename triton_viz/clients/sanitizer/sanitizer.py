--- conflicted
+++ resolved
@@ -579,14 +579,8 @@
             self.tensors = sorted(self.tensors, key=lambda x: x.data_ptr())
 
     def register_op_callback(self, op_type: type[Op]) -> OpCallbacks:
-<<<<<<< HEAD
         @self.lock_fn
-        def pre_load_callback(
-            ptr, mask, other, cache_modifier, eviction_policy, is_volatile
-        ):
-=======
         def pre_load_callback(ptr, mask, _keys):
->>>>>>> 4b5ff4ac
             first_loc = np.unravel_index(np.argmax(mask, axis=None), mask.data.shape)
             first_ptr = ptr.data[first_loc]
             tensor = _get_tensor(self.tensors, first_ptr)
@@ -594,12 +588,8 @@
             self._report(op_type, oob)
             ptr.data = tensor.data_ptr() + oob["corrected_offsets"]
 
-<<<<<<< HEAD
         @self.lock_fn
-        def pre_store_callback(ptr, value, mask, cache_modifier, eviction_policy):
-=======
         def pre_store_callback(ptr, mask, _keys):
->>>>>>> 4b5ff4ac
             first_loc = np.unravel_index(np.argmax(mask, axis=None), mask.data.shape)
             first_ptr = ptr.data[first_loc]
             tensor = _get_tensor(self.tensors, first_ptr)
