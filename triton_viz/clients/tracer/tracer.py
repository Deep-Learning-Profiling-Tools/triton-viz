--- conflicted
+++ resolved
@@ -83,12 +83,6 @@
         self.tensors = sorted(self.tensors, key=lambda x: x.data_ptr())
 
     def register_op_callback(self, op_type: type[Op]) -> OpCallbacks:
-<<<<<<< HEAD
-        @self.lock_fn
-        def pre_load_callback(
-            ptr, mask, other, cache_modifier, eviction_policy, is_volatile
-        ):
-=======
         def _extract_user_frames() -> list[traceback.FrameSummary]:
             stack: list[traceback.FrameSummary] = list(traceback.extract_stack())
             # drop current frames (this function and callers)
@@ -131,6 +125,7 @@
             else:
                 return keys
 
+        @self.lock_fn
         def pre_load_callback(ptr, mask, keys):
             if not self.sample:
                 return
@@ -148,6 +143,7 @@
             rec.call_path = _extract_user_frames()
             self.records.append(rec)
 
+        @self.lock_fn
         def pre_store_callback(ptr, mask, keys):
             if not self.sample:
                 return
@@ -172,8 +168,8 @@
             self.records.append(rec)
 
         # Raw (unmasked) ops: synthesize a full True mask based on ptr shape
+        @self.lock_fn
         def pre_raw_load_callback(ptr):
->>>>>>> 4b5ff4ac
             if not self.sample:
                 return
             first_ptr = np.reshape(ptr.data, (-1))[0]
@@ -184,12 +180,8 @@
             rec.call_path = _extract_user_frames()
             self.records.append(rec)
 
-<<<<<<< HEAD
-        @self.lock_fn
-        def pre_store_callback(ptr, value, mask, cache_modifier, eviction_policy):
-=======
+        @self.lock_fn
         def pre_raw_store_callback(ptr, value):
->>>>>>> 4b5ff4ac
             if not self.sample:
                 return
             first_ptr = np.reshape(ptr.data, (-1))[0]
@@ -200,27 +192,6 @@
             rec.call_path = _extract_user_frames()
             self.records.append(rec)
 
-        # Raw (unmasked) ops: synthesize a full True mask based on ptr shape
-        @self.lock_fn
-        def pre_raw_load_callback(ptr, *args, **kwargs):
-            if not self.sample:
-                return
-            first_ptr = np.reshape(ptr.data, (-1))[0]
-            tensor = self._get_tensor(first_ptr)
-            offsets = ptr.data - tensor.data_ptr()
-            true_mask = np.ones_like(offsets, dtype=bool)
-            self.records.append(Load(tensor.data_ptr(), offsets, true_mask))
-
-        @self.lock_fn
-        def pre_raw_store_callback(ptr, value, *args, **kwargs):
-            if not self.sample:
-                return
-            first_ptr = np.reshape(ptr.data, (-1))[0]
-            tensor = self._get_tensor(first_ptr)
-            offsets = ptr.data - tensor.data_ptr()
-            true_mask = np.ones_like(offsets, dtype=bool)
-            self.records.append(Store(tensor.data_ptr(), offsets, true_mask))
-
         @self.lock_fn
         def post_reduce_sum_callback(ret, input, axis=None, keep_dims=False):
             if not self.sample:
@@ -229,12 +200,8 @@
             output_shape = ret.handle.data.shape
             self.records.append(ReduceSum(input_shape, axis, keep_dims, output_shape))
 
-<<<<<<< HEAD
-        @self.lock_fn
-        def post_dot_callback(ret, input, other, *args):
-=======
+        @self.lock_fn
         def post_dot_callback(ret, input, other):
->>>>>>> 4b5ff4ac
             if not self.sample:
                 return
             input_shape = input.data.shape
