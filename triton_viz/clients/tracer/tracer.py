from ...core.client import Client
from ...core.callbacks import OpCallbacks, ForLoopCallbacks
<<<<<<< HEAD
from ...core.data import Op, Load, Store, ReduceSum, Dot, Grid, RawLoad, RawStore, Array
from triton_viz.core.nki_masked_load import masked_load
=======
from ...core.data import Op, Load, Store, ReduceSum, Dot, Grid, RawLoad, RawStore, Flip
>>>>>>> 6571b71f
from typing import Callable, Optional, Union
import numpy as np
import traceback


def _convert_grid_idx(grid_idx) -> Optional[tuple[int, int, int]]:
    if grid_idx is None:
        return grid_idx

    grid_idx = (grid_idx, 0, 0) if isinstance(grid_idx, int) else grid_idx
    if len(grid_idx) == 1:
        grid_idx = (grid_idx[0], 0, 0)
    elif len(grid_idx) == 2:
        grid_idx = (grid_idx[0], grid_idx[1], 0)
    return grid_idx


class Tracer(Client):
    NAME = "tracer"

    def __init__(
        self,
        callpath: bool = True,
        grid_idx: Optional[Union[tuple[int], int]] = None,
    ):
        super().__init__()  # Initialize parent class
        self.callpath = callpath
        self.grid_idx = _convert_grid_idx(grid_idx)
        self.records: list = []
        self.tensors: list = []
        self.sample = True

    def _get_tensor(self, data_ptr):
        # From a give ptr, get where the original tensor is stored
        # Tensors have been sorted by ptr
        ret_idx = 0
        for i in range(len(self.tensors)):
            if data_ptr < self.tensors[i].data_ptr():
                break
            ret_idx = i
        return self.tensors[ret_idx]

    def pre_run_callback(self, fn: Callable) -> bool:
        return True

    def post_run_callback(self, fn: Callable) -> bool:
        return True

    def pre_warmup_callback(self, jit_fn, *args, **kwargs) -> bool:
        return False

    def post_warmup_callback(self, jit_fn, ret) -> None:
        pass

    def arg_callback(self, name, arg, arg_cvt):
        if hasattr(arg, "data_ptr"):
            self.tensors.append(arg)

    def grid_idx_callback(self, grid_idx: tuple[int, ...]):
        if self.grid_idx is not None and grid_idx != self.grid_idx:
            self.sample = False
        else:
            self.sample = True

        # Create a Grid record for this grid index
        self.records.append(Grid(idx=grid_idx))

    def grid_callback(self, grid: tuple[int, ...]):
        self.tensors = sorted(self.tensors, key=lambda x: x.data_ptr())

<<<<<<< HEAD
    def register_op_callback(self, op_type: type[Op]) -> OpCallbacks:
=======
    def register_op_callback(
        self, op_type: type[Op], *ignore_args, **ignore_kwargs
    ) -> OpCallbacks:
        def _extract_user_frames() -> list[traceback.FrameSummary]:
            stack: list[traceback.FrameSummary] = list(traceback.extract_stack())
            # drop current frames (this function and callers)
            stack = stack[:-2]
            cleaned: list[traceback.FrameSummary] = []
            for f in stack:
                fn = f.filename.replace("\\", "/")
                if any(
                    s in fn
                    for s in [
                        "triton_viz/core/",
                        "triton_viz/clients/",
                        "triton/runtime/",
                        "triton/language/",
                        "site-packages/triton/",
                        "runpy.py",
                        "IPython",
                    ]
                ):
                    continue
                cleaned.append(f)
            if cleaned:
                return cleaned
            # fallback to last non "<...>" frame
            for f in reversed(stack):
                if not f.filename.startswith("<"):
                    return [f]
            return stack[-1:]

>>>>>>> 6571b71f
        def pre_load_callback(ptr, mask, *ignore_args, **ignore_kwargs):
            if not self.sample:
                return
            first_ptr = np.reshape(ptr.data, (-1))[0]
            tensor = self._get_tensor(first_ptr)
            rec = Load(tensor.data_ptr(), ptr.data - tensor.data_ptr(), mask.data)
            rec.call_path = _extract_user_frames()
            self.records.append(rec)

        def _convert_keys_to_numpy(keys):
            """Convert any NDArrays in keys to numpy arrays."""
            if isinstance(keys, (tuple, list)):
                return tuple(_convert_keys_to_numpy(k) for k in keys)
            elif hasattr(keys, "data"):
                return keys.data
            else:
                return keys

        def post_array_callback(ret, *ignore_args, **ignore_kwargs):
            assert hasattr(ret, "data")
            self.tensors.append(ret)

        def pre_masked_load_callback(
            ptr, keys, mask=None, *ignore_args, **ignore_kwargs
        ):
            if not self.sample:
                return
            keys = _convert_keys_to_numpy(keys)

            self.records.append(
                Load(
                    ptr.data_ptr(),
                    masked_load(ptr.get_offsets().data, keys, mask=mask.data),
                    mask.data,
                )
            )

        def pre_store_callback(ptr, value, mask, *ignore_args, **ignore_kwargs):
            if not self.sample:
                return
            first_ptr = np.reshape(ptr.data, (-1))[0]
            tensor = self._get_tensor(first_ptr)
            rec = Store(tensor.data_ptr(), ptr.data - tensor.data_ptr(), mask.data)
            rec.call_path = _extract_user_frames()
            self.records.append(rec)

        def pre_masked_store_callback(
            ptr, keys, value, mask=None, *ignore_args, **ignore_kwargs
        ):
            if not self.sample:
                return
            keys = _convert_keys_to_numpy(keys)
            offsets = masked_load(ptr.get_offsets().data, keys)
            if mask is None:
                mask_data = np.ones_like(offsets).astype(bool)
            else:
                mask_data = mask.data

            self.records.append(Store(ptr.data_ptr(), offsets, mask_data))

        # Raw (unmasked) ops: synthesize a full True mask based on ptr shape
        def pre_raw_load_callback(ptr):
            if not self.sample:
                return
            first_ptr = np.reshape(ptr.data, (-1))[0]
            tensor = self._get_tensor(first_ptr)
            offsets = ptr.data - tensor.data_ptr()
            true_mask = np.ones_like(offsets, dtype=bool)
            rec = Load(tensor.data_ptr(), offsets, true_mask)
            rec.call_path = _extract_user_frames()
            self.records.append(rec)

        def pre_raw_store_callback(ptr, value):
            if not self.sample:
                return
            first_ptr = np.reshape(ptr.data, (-1))[0]
            tensor = self._get_tensor(first_ptr)
            offsets = ptr.data - tensor.data_ptr()
            true_mask = np.ones_like(offsets, dtype=bool)
            rec = Store(tensor.data_ptr(), offsets, true_mask)
            rec.call_path = _extract_user_frames()
            self.records.append(rec)

        def post_reduce_sum_callback(
            ret, input, axis=None, keep_dims=False, *ignore_args, **ignore_kwargs
        ):
            if not self.sample:
                return
            input_shape = input.handle.data.shape
            output_shape = ret.handle.data.shape
            self.records.append(ReduceSum(input_shape, axis, keep_dims, output_shape))

        def post_dot_callback(ret, input, other, *ignore_args, **ignore_kwargs):
            if not self.sample:
                return
            input_shape = input.data.shape
            other_shape = other.data.shape
            ret_shape = ret.data.shape
<<<<<<< HEAD
            self.records.append(
                Dot(input_shape, other_shape, ret_shape, input.data, other.data)
            )
=======
            # Pass input/other raw arrays so draw.py can render MatMul
            rec = Dot(input_shape, other_shape, ret_shape, input.data, other.data)
            rec.call_path = _extract_user_frames()
            self.records.append(rec)

        def post_flip_callback(ret, x, *args, **kwargs):
            if not self.sample:
                return
            # Try to capture dim argument
            dim = None
            if args:
                dim = args[0]
            if "dim" in kwargs:
                dim = kwargs.get("dim")
            try:
                in_shape = tuple(x.data.shape)
                out_shape = tuple(ret.data.shape)
            except Exception:
                in_shape = getattr(getattr(x, "handle", None), "data", None)
                out_shape = getattr(getattr(ret, "handle", None), "data", None)
                in_shape = tuple(getattr(in_shape, "shape", []) or [])
                out_shape = tuple(getattr(out_shape, "shape", []) or [])
            rec = Flip(in_shape, out_shape, int(dim) if dim is not None else 0)
            rec.call_path = _extract_user_frames()
            self.records.append(rec)
>>>>>>> 6571b71f

        if op_type is Array:  # THTODO: only for NKI
            return OpCallbacks(after_callback=post_array_callback)
        # if op_type is Load:
        #     return OpCallbacks(before_callback=pre_load_callback)
        # elif op_type is Store:
        #     return OpCallbacks(before_callback=pre_store_callback)
        if op_type is Load:  # THTODO: only for NKI
            return OpCallbacks(before_callback=pre_masked_load_callback)
        elif op_type is Store:  # THTODO: only for NKI
            return OpCallbacks(before_callback=pre_masked_store_callback)
        elif op_type is RawLoad:
            return OpCallbacks(before_callback=pre_raw_load_callback)
        elif op_type is RawStore:
            return OpCallbacks(before_callback=pre_raw_store_callback)
        elif op_type is ReduceSum:
            return OpCallbacks(after_callback=post_reduce_sum_callback)
        elif op_type is Dot:
            return OpCallbacks(after_callback=post_dot_callback)
        # Flip is wrapped at tl.flip; we don't have an interpreter op to hook here.
        # The wrapper in patch_lang will append Flip records directly to tracer.

        return OpCallbacks()

    def register_for_loop_callback(self):
        return ForLoopCallbacks()

    def finalize(self) -> list:
        self.tensors.clear()
        return self.records<|MERGE_RESOLUTION|>--- conflicted
+++ resolved
@@ -1,11 +1,18 @@
 from ...core.client import Client
 from ...core.callbacks import OpCallbacks, ForLoopCallbacks
-<<<<<<< HEAD
-from ...core.data import Op, Load, Store, ReduceSum, Dot, Grid, RawLoad, RawStore, Array
+from ...core.data import (
+    Op,
+    Load,
+    Store,
+    ReduceSum,
+    Dot,
+    Grid,
+    RawLoad,
+    RawStore,
+    Array,
+    Flip,
+)
 from triton_viz.core.nki_masked_load import masked_load
-=======
-from ...core.data import Op, Load, Store, ReduceSum, Dot, Grid, RawLoad, RawStore, Flip
->>>>>>> 6571b71f
 from typing import Callable, Optional, Union
 import numpy as np
 import traceback
@@ -76,12 +83,7 @@
     def grid_callback(self, grid: tuple[int, ...]):
         self.tensors = sorted(self.tensors, key=lambda x: x.data_ptr())
 
-<<<<<<< HEAD
-    def register_op_callback(self, op_type: type[Op]) -> OpCallbacks:
-=======
-    def register_op_callback(
-        self, op_type: type[Op], *ignore_args, **ignore_kwargs
-    ) -> OpCallbacks:
+    def register_op_callback(self, op_type: type[Op], *args, **kwargs) -> OpCallbacks:
         def _extract_user_frames() -> list[traceback.FrameSummary]:
             stack: list[traceback.FrameSummary] = list(traceback.extract_stack())
             # drop current frames (this function and callers)
@@ -111,7 +113,6 @@
                     return [f]
             return stack[-1:]
 
->>>>>>> 6571b71f
         def pre_load_callback(ptr, mask, *ignore_args, **ignore_kwargs):
             if not self.sample:
                 return
@@ -210,11 +211,6 @@
             input_shape = input.data.shape
             other_shape = other.data.shape
             ret_shape = ret.data.shape
-<<<<<<< HEAD
-            self.records.append(
-                Dot(input_shape, other_shape, ret_shape, input.data, other.data)
-            )
-=======
             # Pass input/other raw arrays so draw.py can render MatMul
             rec = Dot(input_shape, other_shape, ret_shape, input.data, other.data)
             rec.call_path = _extract_user_frames()
@@ -240,7 +236,6 @@
             rec = Flip(in_shape, out_shape, int(dim) if dim is not None else 0)
             rec.call_path = _extract_user_frames()
             self.records.append(rec)
->>>>>>> 6571b71f
 
         if op_type is Array:  # THTODO: only for NKI
             return OpCallbacks(after_callback=post_array_callback)
