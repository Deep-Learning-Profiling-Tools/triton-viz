from ...core.client import Client
from ...core.callbacks import OpCallbacks, ForLoopCallbacks
from ...core.data import Op, Load, Store, ReduceSum, Dot, Grid
from typing import Callable, Optional, Union
import numpy as np


def _convert_grid_idx(grid_idx) -> Optional[tuple[int, int, int]]:
    if grid_idx is None:
        return grid_idx

    grid_idx = (grid_idx, 0, 0) if isinstance(grid_idx, int) else grid_idx
    if len(grid_idx) == 1:
        grid_idx = (grid_idx[0], 0, 0)
    elif len(grid_idx) == 2:
        grid_idx = (grid_idx[0], grid_idx[1], 0)
    return grid_idx


class Tracer(Client):
    NAME = "tracer"

    def __init__(
        self,
        callpath: bool = True,
        grid_idx: Optional[Union[tuple[int], int]] = None,
    ):
        super().__init__()  # Initialize parent class
        self.callpath = callpath
        self.grid_idx = _convert_grid_idx(grid_idx)
        self.records: list = []
        self.tensors: list = []
        self.sample = True

    def _get_tensor(self, data_ptr):
        # From a give ptr, get where the original tensor is stored
        # Tensors have been sorted by ptr
        ret_idx = 0
        for i in range(len(self.tensors)):
            if data_ptr < self.tensors[i].data_ptr():
                break
            ret_idx = i
        return self.tensors[ret_idx]

    def pre_run_callback(self, fn: Callable) -> bool:
        return True

    def post_run_callback(self, fn: Callable) -> bool:
        return True

    def pre_warmup_callback(self, jit_fn, *args, **kwargs) -> bool:
        return False

    def post_warmup_callback(self, jit_fn, ret) -> None:
        pass

    def arg_callback(self, name, arg, arg_cvt):
        if hasattr(arg, "data_ptr"):
            self.tensors.append(arg)

    def grid_idx_callback(self, grid_idx: tuple[int, ...]):
        if self.grid_idx is not None and grid_idx != self.grid_idx:
            self.sample = False
        else:
            self.sample = True

        # Create a Grid record for this grid index
        with self._lock:
            self.records.append(Grid(idx=grid_idx))

    def grid_callback(self, grid: tuple[int, ...]):
        self.tensors = sorted(self.tensors, key=lambda x: x.data_ptr())

    def register_op_callback(self, op_type: type[Op]) -> OpCallbacks:
        @self.lock_fn
        def pre_load_callback(
            ptr, mask, other, cache_modifier, eviction_policy, is_volatile
        ):
            if not self.sample:
                return
            first_ptr = np.reshape(ptr.data, (-1))[0]
            tensor = self._get_tensor(first_ptr)
            self.records.append(
                Load(tensor.data_ptr(), ptr.data - tensor.data_ptr(), mask.data)
            )

        @self.lock_fn
        def pre_store_callback(ptr, value, mask, cache_modifier, eviction_policy):
            if not self.sample:
                return
            first_ptr = np.reshape(ptr.data, (-1))[0]
            tensor = self._get_tensor(first_ptr)
            self.records.append(
                Store(tensor.data_ptr(), ptr.data - tensor.data_ptr(), mask.data)
            )

<<<<<<< HEAD
        # Raw (unmasked) ops: synthesize a full True mask based on ptr shape
        @self.lock_fn
        def pre_raw_load_callback(ptr, *args, **kwargs):
            if not self.sample:
                return
            first_ptr = np.reshape(ptr.data, (-1))[0]
            tensor = self._get_tensor(first_ptr)
            offsets = ptr.data - tensor.data_ptr()
            true_mask = np.ones_like(offsets, dtype=bool)
            self.records.append(Load(tensor.data_ptr(), offsets, true_mask))

        @self.lock_fn
        def pre_raw_store_callback(ptr, value, *args, **kwargs):
            if not self.sample:
                return
            first_ptr = np.reshape(ptr.data, (-1))[0]
            tensor = self._get_tensor(first_ptr)
            offsets = ptr.data - tensor.data_ptr()
            true_mask = np.ones_like(offsets, dtype=bool)
            self.records.append(Store(tensor.data_ptr(), offsets, true_mask))

        @self.lock_fn
=======
>>>>>>> a6dab3f1
        def post_reduce_sum_callback(ret, input, axis=None, keep_dims=False):
            if not self.sample:
                return
            input_shape = input.handle.data.shape
            output_shape = ret.handle.data.shape
            self.records.append(ReduceSum(input_shape, axis, keep_dims, output_shape))

        @self.lock_fn
        def post_dot_callback(ret, input, other, *args):
            if not self.sample:
                return
            input_shape = input.data.shape
            other_shape = other.data.shape
            ret_shape = ret.data.shape
            self.records.append(
                Dot(input_shape, other_shape, ret_shape, input.data, other.data)
            )

        if op_type is Load:
            return OpCallbacks(before_callback=pre_load_callback)
        elif op_type is Store:
            return OpCallbacks(before_callback=pre_store_callback)
        elif op_type is ReduceSum:
            return OpCallbacks(after_callback=post_reduce_sum_callback)
        elif op_type is Dot:
            return OpCallbacks(after_callback=post_dot_callback)

        return OpCallbacks()

    def register_for_loop_callback(self):
        return ForLoopCallbacks()

    @property
    def sample(self) -> bool:
        return self._get_thread_local("sample", True)

    @sample.setter
    def sample(self, value: bool) -> None:
        self._set_thread_local("sample", value)

    def finalize(self) -> list:
        with self._lock:
            self.tensors.clear()
            return self.records<|MERGE_RESOLUTION|>--- conflicted
+++ resolved
@@ -94,7 +94,6 @@
                 Store(tensor.data_ptr(), ptr.data - tensor.data_ptr(), mask.data)
             )
 
-<<<<<<< HEAD
         # Raw (unmasked) ops: synthesize a full True mask based on ptr shape
         @self.lock_fn
         def pre_raw_load_callback(ptr, *args, **kwargs):
@@ -117,8 +116,6 @@
             self.records.append(Store(tensor.data_ptr(), offsets, true_mask))
 
         @self.lock_fn
-=======
->>>>>>> a6dab3f1
         def post_reduce_sum_callback(ret, input, axis=None, keep_dims=False):
             if not self.sample:
                 return
