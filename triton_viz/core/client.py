from contextlib import contextmanager

from abc import ABC, abstractmethod
from typing import ClassVar
from collections.abc import Callable

from .data import Op, Launch
from .patch import (
    patch_op,
    unpatch_op,
    patch_for_loop,
    unpatch_for_loop,
    op_list,
    patch_calls,
)
from .callbacks import OpCallbacks
from .patch import patch_lang, unpatch_lang


class Client(ABC):
    NAME: ClassVar[str]

    @abstractmethod
    def pre_run_callback(self, fn: Callable) -> bool:
        """
        Returns True if the function should continue running, False if it should be skipped.
        """
        ...

    @abstractmethod
    def post_run_callback(self, fn: Callable) -> bool:
        """
        Returns True if the function should continue running, False if it should be skipped.
        """
        ...

    @abstractmethod
    def arg_callback(self, name, arg, arg_cvt):
        ...

    @abstractmethod
    def grid_callback(self, grid: tuple[int, ...]):
        ...

    @abstractmethod
    def grid_idx_callback(self, grid_idx: tuple[int, ...]):
        ...

    @abstractmethod
    def register_op_callback(self, op: type[Op]) -> OpCallbacks:
        ...

    @abstractmethod
    def register_for_loop_callback(
        self,
    ) -> tuple[Callable | None, Callable | None, Callable | None, Callable | None]:
        ...

    @abstractmethod
    def finalize(self) -> list:
        ...


class ClientManager:
    def __init__(self, clients: list[Client] | None = None):
        self.clients: dict[str, Client] = {}
        if clients:
            self.add_clients(clients)
        self.launch = Launch()

    def get_client(self, name: str) -> Client | None:
        return self.clients.get(name)

    def add_clients(self, new_clients_list: list[Client]) -> None:
        for new_client in new_clients_list:
            duplicate = any(
                isinstance(existing_client, new_client.__class__)
                for existing_client in self.clients.values()
            )
            if not duplicate:
                self.clients[new_client.NAME] = new_client

    @contextmanager
    def patch(self, fn):
        with patch_calls():
            for client in self.clients.values():
                for op in op_list:
                    # patch ops

                    callbacks = client.register_op_callback(op)
                    patch_op(op, callbacks)

                # patch for loops
                (
                    before_loop_callback,
                    loop_iter_overrider,
                    loop_iter_listener,
                    after_loop_callback,
                ) = client.register_for_loop_callback()
                patch_for_loop(
                    before_loop_callback,
                    loop_iter_overrider,
                    loop_iter_listener,
                    after_loop_callback,
                )
<<<<<<< HEAD
=======
                # Remaps core language functions to interpreted ones
                patch_lang(fn)
>>>>>>> 1fec0a46
            try:
                yield
            finally:
                for op in op_list:
                    unpatch_op(op)
                unpatch_for_loop()
<<<<<<< HEAD
=======
                unpatch_lang()

    def pre_run_callback(self, fn: Callable) -> bool:
        rets = []
        for client in self.clients.values():
            rets.append(client.pre_run_callback(fn))
        return any(rets)

    def post_run_callback(self, fn: Callable) -> bool:
        rets = []
        for client in self.clients.values():
            rets.append(client.post_run_callback(fn))
        return any(rets)
>>>>>>> 1fec0a46

    def finalize(self) -> None:
        self.launch.records = []
        for client in self.clients.values():
            self.launch.records += client.finalize()

    def arg_callback(self, name, arg, arg_cvt):
        if hasattr(arg, "data_ptr"):
            self.launch.tensors.add(arg)
        for client in self.clients.values():
            client.arg_callback(name, arg, arg_cvt)

    def grid_callback(self, grid: tuple[int]):
        self.launch.grid = grid
        for client in self.clients.values():
            client.grid_callback(grid)

    def grid_idx_callback(self, grid_idx: tuple[int, ...]):
        for client in self.clients.values():
            client.grid_idx_callback(grid_idx)<|MERGE_RESOLUTION|>--- conflicted
+++ resolved
@@ -103,19 +103,14 @@
                     loop_iter_listener,
                     after_loop_callback,
                 )
-<<<<<<< HEAD
-=======
                 # Remaps core language functions to interpreted ones
                 patch_lang(fn)
->>>>>>> 1fec0a46
             try:
                 yield
             finally:
                 for op in op_list:
                     unpatch_op(op)
                 unpatch_for_loop()
-<<<<<<< HEAD
-=======
                 unpatch_lang()
 
     def pre_run_callback(self, fn: Callable) -> bool:
@@ -129,7 +124,6 @@
         for client in self.clients.values():
             rets.append(client.post_run_callback(fn))
         return any(rets)
->>>>>>> 1fec0a46
 
     def finalize(self) -> None:
         self.launch.records = []
