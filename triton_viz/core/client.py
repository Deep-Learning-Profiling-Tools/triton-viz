--- conflicted
+++ resolved
@@ -140,13 +140,8 @@
                 # patch for loops
                 loop_callbacks = client.register_for_loop_callback()
                 patch_for_loop(loop_callbacks)
-<<<<<<< HEAD
-                # Remaps core language functions to interpreted ones
-                patch_lang(fn, backend)
-=======
             # Remaps core language functions to interpreted ones
-            patch_lang(fn)
->>>>>>> a6dab3f1
+            patch_lang(fn, backend)
             try:
                 yield
             finally:
