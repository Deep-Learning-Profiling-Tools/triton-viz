--- conflicted
+++ resolved
@@ -26,8 +26,7 @@
             os.getenv("REPORT_GRID_EXECUTION_PROGRESS", "0") == "1"
         )  # verify using setter
 
-<<<<<<< HEAD
-        # --- Ablation Study ---
+        # --- Sanitizer Cache Ablation Study ---
         # Cache 1: SymExpr Node Cache - caches Z3 expressions in SymExpr._z3
         self.enable_symbol_cache = (
             os.getenv("SANITIZER_ENABLE_SYMBOL_CACHE", "1") == "1"
@@ -45,25 +44,18 @@
         )
 
         # --- Virtual memory flag ---
-        self._virtual_memory = os.getenv("TRITON_VIZ_VIRTUAL_MEMORY", "1") == "1"
-
-    @property
-    def virtual_memory(self) -> bool:
-        return self._virtual_memory
-=======
-        # --- Virtual memory flag ---
         self._virtual_memory = os.getenv("TRITON_VIZ_VIRTUAL_MEMORY", "0") == "1"
 
-        # --- Profiler enable load/store/dot skipping flag ---
+        # --- Profiler Optimization Ablation Study ---
+        # Optimization 1: enable load/store/dot skipping
         self._profiler_enable_load_store_skipping = (
             os.getenv("PROFILER_ENABLE_LOAD_STORE_SKIPPING", "1") == "1"
         )
 
-        # --- Profiler enable block sampling flag ---
+        # Optimization 2: Profiler enable block sampling
         self._profiler_enable_block_sampling = (
             os.getenv("PROFILER_ENABLE_BLOCK_SAMPLING", "1") == "1"
         )
->>>>>>> 0564488b
 
     # ---------- disable_sanitizer ----------
     @property
