--- conflicted
+++ resolved
@@ -116,23 +116,7 @@
 
     @property
     def dtype(self):
-<<<<<<< HEAD
         return self.data.dtype if self.data is not None else None
-=======
-        return self._value.dtype if self._value is not None else None
-
-    @property
-    def value(self):
-        return self._value
-
-    @value.setter
-    def value(self, new_value):
-        self._value = new_value
->>>>>>> 6571b71f
-
-    @property
-    def data(self):
-        return self._value
 
     def data_ptr(self):
         if self._data_ptr is None:
@@ -424,16 +408,16 @@
 
     # Elementwise operator implementations
     def exp(self, x: NDArray, **kwargs):
-        return self.unary_op(x, np.exp, "exp", **kwargs)
+        return self._unary_op(x, np.exp, "exp", **kwargs)
 
     def relu(self, x: NDArray, **kwargs):
-        return self.unary_op(x, lambda v: np.maximum(v, 0), "relu", **kwargs)
+        return self._unary_op(x, lambda v: np.maximum(v, 0), "relu", **kwargs)
 
     def sigmoid(self, x: NDArray, **kwargs):
-        return self.unary_op(x, lambda v: 1 / (1 + np.exp(-v)), "sigmoid", **kwargs)
+        return self._unary_op(x, lambda v: 1 / (1 + np.exp(-v)), "sigmoid", **kwargs)
 
     def tanh(self, x: NDArray, **kwargs):
-        return self.unary_op(x, np.tanh, "tanh", **kwargs)
+        return self._unary_op(x, np.tanh, "tanh", **kwargs)
 
     def silu(self, x: NDArray, **kwargs):
         # SiLU(x) = x * sigmoid(x)
@@ -449,13 +433,13 @@
         )
 
     def sqrt(self, x: NDArray, **kwargs):
-        return self.unary_op(x, np.sqrt, "sqrt", **kwargs)
+        return self._unary_op(x, np.sqrt, "sqrt", **kwargs)
 
     def abs(self, x: NDArray, **kwargs):
-        return self.unary_op(x, np.abs, "abs", **kwargs)
+        return self._unary_op(x, np.abs, "abs", **kwargs)
 
     def log(self, x: NDArray, **kwargs):
-        return self.unary_op(x, np.log, "log", **kwargs)
+        return self._unary_op(x, np.log, "log", **kwargs)
 
     def pow(self, x: NDArray, exponent, **kwargs):
         if isinstance(exponent, NDArray):
@@ -474,7 +458,7 @@
             raise TypeError(f"Unsupported exponent type: {type(exponent)}")
 
     def reciprocal(self, x: NDArray, **kwargs):
-        return self.unary_op(x, lambda v: 1 / v, "reciprocal", **kwargs)
+        return self._unary_op(x, lambda v: 1 / v, "reciprocal", **kwargs)
 
     def matmul(self, x: NDArray, y: NDArray, transpose_x=False, mask=None, **kwargs):
         x_value = x.data
@@ -629,5 +613,4 @@
                     if not client_manager.post_run_callback(self.fn):
                         return
 
-        unpatch()
-        # return result.data+        unpatch()