--- conflicted
+++ resolved
@@ -4,12 +4,8 @@
 from typing import Any, Optional
 from tqdm import tqdm
 
-<<<<<<< HEAD
-from . import config as cfg
+from .config import config as cfg
 from dataclasses import dataclass
-=======
-from .config import config as cfg
->>>>>>> 46085b99
 from .callbacks import OpCallbacks, ForLoopCallbacks
 
 from .data import (
@@ -553,15 +549,11 @@
         k: v for k, v in kwargs.items() if k in argspec.args or k in triton_viz_args
     }
     client_manager = kwargs.pop("client_manager")
-<<<<<<< HEAD
+    kwargs.pop("jit_fn")
     if cfg.virtual_memory:
         args_hst, kwargs_hst = _init_args_hst(args_dev, kwargs)
     else:
         args_hst, kwargs_hst = self._init_args_hst(args_dev, kwargs)
-=======
-    kwargs.pop("jit_fn")
-    args_hst, kwargs_hst = self._init_args_hst(args_dev, kwargs)
->>>>>>> 46085b99
     # Prepare call arguments
     args = inspect.getcallargs(self.fn, *args_hst, **kwargs_hst)
     call_args = {}
