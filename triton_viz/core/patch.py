import triton.language as tl
from contextlib import contextmanager
from collections.abc import Callable
from typing import Any, Optional
from tqdm import tqdm

from .config import config as cfg
from .callbacks import OpCallbacks, ForLoopCallbacks
from .data import (
    Op,
    Array,
    RawLoad,
    Load,
    RawStore,
    Store,
    UnaryOp,
    BinaryOp,
    TernaryOp,
    ProgramId,
    Dot,
    MakeRange,
    AddPtr,
    ReduceSum,
    Splat,
    ExpandDims,
    Broadcast,
    ReduceMax,
    ReduceMin,
    MakeBlockPointer,
    TensorPointerLoad,
    TensorPointerStore,
    Idiv,
    Rsqrt,
    CastImpl,
    Reshape,
    Join,
    Fabs,
    Ashr,
    Advance,
    FpToFp,
    Umulhi,
    Trans,
    CumSum,
    Bitcast,
    AtomicCas,
)
from .data import Flip  # separate import to avoid reordering noise
import inspect
import ast
from triton.runtime.interpreter import (
    GridExecutor,
    _implicit_cvt,
    interpreter_builder,
)
from triton.runtime.interpreter import _patch_lang as triton_patch_lang
from triton.runtime.interpreter import ASTTransformer as _OrigASTTransformer
from triton.runtime import JITFunction
from triton_viz.core.nki import nki_builder

BUILDER = nki_builder
if BUILDER == interpreter_builder:
    op_list = [
        ProgramId,
        RawStore,
        Store,
        RawLoad,
        Load,
        UnaryOp,
        BinaryOp,
        TernaryOp,
        Dot,
        MakeRange,
        AddPtr,
        Splat,
        ExpandDims,
        Broadcast,
        ReduceMax,
        ReduceMin,
        ReduceSum,
        MakeBlockPointer,
        TensorPointerLoad,
        TensorPointerStore,
        Idiv,
        Rsqrt,
        CastImpl,
        Reshape,
        Join,
        Fabs,
        Ashr,
        Advance,
        FpToFp,
        Umulhi,
        Trans,
        CumSum,
        Bitcast,
        AtomicCas,
    ]
    original_ops = {
        ProgramId: interpreter_builder.create_get_program_id,
        RawStore: interpreter_builder.create_store,
        Store: interpreter_builder.create_masked_store,
        RawLoad: interpreter_builder.create_load,
        Load: interpreter_builder.create_masked_load,
        Dot: interpreter_builder.create_dot,
        UnaryOp: interpreter_builder.unary_op,
        BinaryOp: interpreter_builder.binary_op,
        TernaryOp: interpreter_builder.ternary_op,
        MakeRange: interpreter_builder.create_make_range,
        AddPtr: interpreter_builder.create_addptr,
        ExpandDims: interpreter_builder.create_expand_dims,
        Broadcast: interpreter_builder.create_broadcast,
        Splat: interpreter_builder.create_splat,
        MakeBlockPointer: interpreter_builder.create_make_block_ptr,
        TensorPointerLoad: interpreter_builder.create_tensor_pointer_load,
        TensorPointerStore: interpreter_builder.create_tensor_pointer_store,
        Idiv: interpreter_builder.create_idiv,
        Rsqrt: interpreter_builder.create_rsqrt,
        CastImpl: interpreter_builder.cast_impl,
        Reshape: interpreter_builder.create_reshape,
        Join: interpreter_builder.create_join,
        Fabs: interpreter_builder.create_fabs,
        Ashr: interpreter_builder.create_ashr,
        Advance: interpreter_builder.create_advance,
        FpToFp: interpreter_builder.create_fp_to_fp,
        Umulhi: interpreter_builder.create_umulhi,
        Trans: interpreter_builder.create_trans,
        Bitcast: interpreter_builder.create_bitcast,
        AtomicCas: interpreter_builder.create_atomic_cas,
    }
    # Hardcoded operation attribute names to avoid issues with lambda functions
    _OP_ATTR_NAMES = {
        ProgramId: "create_get_program_id",
        RawStore: "create_store",
        Store: "create_masked_store",
        RawLoad: "create_load",
        Load: "create_masked_load",
        Dot: "create_dot",
        UnaryOp: "unary_op",
        BinaryOp: "binary_op",
        TernaryOp: "ternary_op",
        MakeRange: "create_make_range",
        AddPtr: "create_addptr",
        ExpandDims: "create_expand_dims",
        Broadcast: "create_broadcast",
        Splat: "create_splat",
        MakeBlockPointer: "create_make_block_ptr",
        TensorPointerLoad: "create_tensor_pointer_load",
        TensorPointerStore: "create_tensor_pointer_store",
        Idiv: "create_idiv",
        Rsqrt: "create_rsqrt",
        CastImpl: "cast_impl",
        Reshape: "create_reshape",
        Join: "create_join",
        Fabs: "create_fabs",
        Ashr: "create_ashr",
        Advance: "create_advance",
        FpToFp: "create_fp_to_fp",
        Umulhi: "create_umulhi",
        Trans: "create_trans",
        Bitcast: "create_bitcast",
        AtomicCas: "create_atomic_cas",
    }
elif BUILDER == nki_builder:
<<<<<<< HEAD
    op_list = [Array, ProgramId, Store, Load, Dot, UnaryOp, MakeRange]
=======
    op_list = [ProgramId, Store, Load, Dot, UnaryOp, MakeRange]
>>>>>>> 6571b71f
    original_ops = {
        ProgramId: nki_builder.program_id,
        Array: nki_builder.ndarray,
        Load: nki_builder.masked_load,
        Store: nki_builder.masked_store,
        Dot: nki_builder.matmul,
<<<<<<< HEAD
        UnaryOp: nki_builder._unary_op,
        # BinaryOp: nki_builder.binary_op,
        # TernaryOp: nki_builder.ternary_op,
        MakeRange: nki_builder.arange,
        # Rsqrt: nki_builder.create_rsqrt,
        # CastImpl: nki_builder.cast_impl,
    }
    _OP_ATTR_NAMES = {
        ProgramId: "program_id",
        Array: "ndarray",
        Load: "masked_load",
        Store: "masked_store",
        Dot: "matmul",
        UnaryOp: "_unary_op",
    }
    _OP_ATTR_NAMES = {
        ProgramId: "program_id",
        Array: "ndarray",
        Load: "masked_load",
        Store: "masked_store",
        Dot: "matmul",
        UnaryOp: "_unary_op",
        MakeRange: "arange",
=======
        UnaryOp: nki_builder.unary_op,
        # BinaryOp: nki_builder.binary_op,
        # TernaryOp: nki_builder.ternary_op,
        MakeRange: nki_builder.arange,
        # AddPtr: nki_builder.create_addptr,
        # ExpandDims: nki_builder.create_expand_dims,
        # Broadcast: nki_builder.create_broadcast,
        # Splat: nki_builder.create_splat,
        # MakeBlockPointer: nki_builder.create_make_block_ptr,
        # TensorPointerLoad: nki_builder.create_tensor_pointer_load,
        # TensorPointerStore: nki_builder.create_tensor_pointer_store,
        # Idiv: nki_builder.create_idiv,
        # Rsqrt: nki_builder.create_rsqrt,
        # CastImpl: nki_builder.cast_impl,
>>>>>>> 6571b71f
    }

reduce_map: dict[type[Op], Callable] = {
    ReduceMax: tl.max,
    ReduceMin: tl.min,
    ReduceSum: tl.sum,
}
scan_map: dict[type[Op], Callable] = {
    CumSum: tl.cumsum,
}
math_map: dict[type[Op], Callable] = {
    Umulhi: tl.math.umulhi,
}


class PatchOp:
    def __init__(
        self,
        op: Callable,
        op_type: type[Op],
        callbacks: OpCallbacks,
    ):
        self.op = op
        self.op_type = op_type
        self.callbacks = callbacks

    def __call__(self, *args, **kwargs):
        if self.callbacks.before_callback:
            self.callbacks.before_callback(*args, **kwargs)
        if self.callbacks.op_overrider:
            if self.op_type in reduce_map or self.op_type in scan_map:
                # see triton.runtime.interpreter:ReduceOps.sum
                # First, convert input from tl.tensor to TensorHandle. Here, input tensor is args[0]
                # Then, convert return value from TensorHandle to tl.tensor
                ret = tl.core.tensor(
                    self.callbacks.op_overrider(args[0].handle, *args[1:], **kwargs),
                    args[0].dtype,
                )
            elif self.op_type in math_map:
                raise NotImplementedError()
            else:
                ret = self.callbacks.op_overrider(*args, **kwargs)
                from ..clients.sanitizer.sanitizer import SymbolicExpr

                if isinstance(ret, SymbolicExpr):
                    ret.concrete_fn = self.op
        else:
            ret = self.op(*args, **kwargs)
        if self.callbacks.after_callback:
            # Pass ret so that we don't have to derive output shape from args
            self.callbacks.after_callback(ret, *args, **kwargs)
        return ret


def patch_op(op_type: type[Op], callbacks: OpCallbacks):
    """
    Register a callback to be called before and after an operator is executed.

    :param op_type: The type of the operator to register the callback for.
    :param callbacks: The OpCallbacks object containing before_callback, after_callback, and op_overrider.
    """
    if op_type in original_ops:
        # create a new function that calls the before_callback, the original op and the after_callback
        op_name = _OP_ATTR_NAMES[op_type]
        original_op = original_ops[op_type]
        patched_op = PatchOp(original_op, op_type, callbacks)
        setattr(
            BUILDER,
            op_name,
            lambda *args, **kwargs: patched_op(*args, **kwargs),
        )
    elif op_type in reduce_map or op_type in scan_map:
        if op_type in reduce_map:
            op_name = reduce_map[op_type].__name__
        elif op_type in scan_map:
            op_name = scan_map[op_type].__name__
        original_op = getattr(tl, op_name)
        patched_op = PatchOp(original_op, op_type, callbacks)
        setattr(tl, op_name, lambda *args, **kwargs: patched_op(*args, **kwargs))
    elif op_type in math_map:
        op_name = math_map[op_type].__name__
        original_op = getattr(tl.math, op_name)
        patched_op = PatchOp(original_op, op_type, callbacks)
        setattr(tl.math, op_name, lambda *args, **kwargs: patched_op(*args, **kwargs))
    else:
        raise ValueError(f"Patching operator {op_type} not supported")


def unpatch_op(op_type: type[Op]):
    """
    Unregister a callback for an operator.

    :param op_type: The type of the operator to unregister the callback for.
    """
    if op_type in original_ops:
        original_op = original_ops[op_type]
        # Use hardcoded name from _OP_ATTR_NAMES
        op_name = _OP_ATTR_NAMES[op_type]
        setattr(BUILDER, op_name, original_op)


class _LoopIter:
    def __init__(self, iterable, lineno, hooks):
        self._it = iter(iterable)
        self._lineno = lineno
        self._hooks = hooks
        # triggering before_loop
        if self._hooks.before_loop:
            self._hooks.before_loop(self._lineno, iterable)

    def __iter__(self):
        return self

    def __next__(self):
        idx = None
        try:
            idx = next(self._it)
        except StopIteration:
            # Exiting the loop and triggering after_loop
            if self._hooks.after_loop:
                self._hooks.after_loop(self._lineno)
            raise

        # trigger loop overriders and loop listeners
        idx = self._hooks.loop_iter(self._lineno, idx)
        return idx


class _CombinedLoopHooks:
    """
    Combine for_loop callbacks from all clients.
    """

    def __init__(self):
        self._before: list[Callable] = []
        self._iter_listeners: list[Callable] = []
        self._iter_overrider: Optional[Callable] = None
        self._after: list[Callable] = []

    # Register hooks
    def add_before(self, hook: Callable) -> None:
        self._before.append(hook)

    def add_iter_listener(self, hook: Callable) -> None:
        self._iter_listeners.append(hook)

    def set_iter_overrider(self, hook: Callable) -> None:
        if self._iter_overrider is not None:
            raise RuntimeError("Only one loop_iter overrider allowed")
        self._iter_overrider = hook

    def add_after(self, hook: Callable) -> None:
        self._after.append(hook)

    # Call combined hooks
    def before_loop(self, lineno: int, iterable: Any) -> None:
        for hook in self._before:
            hook(lineno, iterable)

    def loop_iter(self, lineno: int, idx: Any) -> Any:
        # override iteration index
        if self._iter_overrider is not None:
            new_idx = self._iter_overrider(lineno, idx)
            if new_idx is not None:
                idx = new_idx

        # call all iteration listeners
        for hook in self._iter_listeners:
            hook(lineno, idx)

        return idx

    def after_loop(self, lineno: int) -> None:
        for hook in self._after:
            hook(lineno)

    def loop_iter_wrapper(self, iterable: Any, lineno: int) -> "_LoopIter":
        return _LoopIter(iterable, lineno, self)

    def clear(self) -> None:
        self._before.clear()
        self._iter_listeners.clear()
        self._iter_overrider = None
        self._after.clear()


class _LoopPatcher:
    """Manages loop patching state and hooks."""

    def __init__(self):
        self.hooks = _CombinedLoopHooks()
        self._orig_visit_for: Optional[Callable] = None
        self._patched: bool = False

    def patch(self) -> None:
        """Apply loop patching."""
        if not self._patched:
            self._orig_visit_for = getattr(_OrigASTTransformer, "visit_For", None)
            _OrigASTTransformer.visit_For = _visit_For  # type: ignore[assignment]
            self._patched = True

    def unpatch(self) -> None:
        """Remove loop patching."""
        if not self._patched:
            return

        if self._orig_visit_for is not None:
            _OrigASTTransformer.visit_For = self._orig_visit_for

        self.hooks.clear()
        self._patched = False


_loop_patcher = _LoopPatcher()


def _visit_For(self, node: ast.For):  # type: ignore[override]
    """
    for i in R:
        ...
    ==>
    for i in _triton_viz_loop_patcher.hooks.loop_iter_wrapper(R, lineno):
        ...
    where _triton_viz_loop_patcher.hooks.loop_iter_wrapper returns a _LoopIter object.
    """
    self.generic_visit(node)

    # _triton_viz_loop_patcher.hooks.loop_iter(range(...), lineno)
    new_iter = ast.Call(
        func=ast.Attribute(
            value=ast.Attribute(
                value=ast.Name(id="_triton_viz_loop_patcher", ctx=ast.Load()),
                attr="hooks",
                ctx=ast.Load(),
            ),
            attr="loop_iter_wrapper",
            ctx=ast.Load(),
        ),
        args=[node.iter, ast.Constant(value=node.lineno)],
        keywords=[],
    )

    new_for = ast.For(
        target=node.target,
        iter=new_iter,
        body=node.body,
        orelse=node.orelse,
        type_comment=node.type_comment,
    )
    return ast.fix_missing_locations(new_for)


def patch_for_loop(loop_callbacks: ForLoopCallbacks):
    _loop_patcher.patch()

    # Registering hooks
    if loop_callbacks.before_loop_callback is not None:
        _loop_patcher.hooks.add_before(loop_callbacks.before_loop_callback)
    if loop_callbacks.loop_iter_overrider is not None:
        _loop_patcher.hooks.set_iter_overrider(loop_callbacks.loop_iter_overrider)
    if loop_callbacks.loop_iter_listener is not None:
        _loop_patcher.hooks.add_iter_listener(loop_callbacks.loop_iter_listener)
    if loop_callbacks.after_loop_callback is not None:
        _loop_patcher.hooks.add_after(loop_callbacks.after_loop_callback)


def unpatch_for_loop():
    _loop_patcher.unpatch()


def patch_lang(fn):
    triton_patch_lang(fn)
    fn.__globals__["_triton_viz_loop_patcher"] = _loop_patcher
    # Wrap tl.flip to emit a Flip record after computing result
    try:
        _orig_flip = getattr(tl, "flip", None)
        if _orig_flip is not None and not getattr(
            _orig_flip, "__triton_viz_wrapped__", False
        ):

            def _viz_flip(x, *args, **kwargs):
                # Call original flip implementation
                ret = _orig_flip(x, *args, **kwargs)
                # Best-effort extract dim
                dim = None
                if args:
                    dim = args[0]
                if "dim" in kwargs:
                    dim = kwargs.get("dim")
                # Best-effort shapes
                in_shape = None
                out_shape = None
                x_arr = None
                r_arr = None
                try:
                    # interpreter tensors may expose .data or .handle.data
                    x_data = getattr(x, "data", None)
                    if x_data is None and hasattr(x, "handle"):
                        x_data = getattr(x.handle, "data", None)
                    if x_data is not None:
                        in_shape = tuple(x_data.shape)
                        x_arr = x_data
                except Exception:
                    pass
                try:
                    r_data = getattr(ret, "data", None)
                    if r_data is None and hasattr(ret, "handle"):
                        r_data = getattr(ret.handle, "data", None)
                    if r_data is not None:
                        out_shape = tuple(r_data.shape)
                        r_arr = r_data
                except Exception:
                    pass

                # Emit a Flip record to the active tracer, if available
                try:
                    global _current_client_manager
                    cm = _current_client_manager
                    if cm is not None and hasattr(cm, "clients"):
                        tracer = cm.get_client("tracer")
                        if tracer is not None:
                            input_payload = None
                            output_payload = None
                            try:
                                # Avoid huge payloads: cap to 64k elements
                                def _maybe_list(arr):
                                    import numpy as _np

                                    if arr is None:
                                        return None
                                    try:
                                        if arr.size <= 65536:
                                            return _np.asarray(arr).tolist()
                                    except Exception:
                                        pass
                                    return None

                                input_payload = _maybe_list(x_arr)
                                output_payload = _maybe_list(r_arr)
                            except Exception:
                                pass

                            rec = Flip(
                                input_shape=in_shape or tuple(),
                                output_shape=out_shape or (in_shape or tuple()),
                                dim=int(dim) if dim is not None else 0,
                                input_data=input_payload,
                                output_data=output_payload,
                            )
                            # attach call path already handled by Flip.__post_init__
                            tracer.records.append(rec)
                except Exception:
                    # Never fail kernel execution due to viz
                    pass
                return ret

            # mark wrapper to avoid double-wrapping on subsequent patch_lang calls
            setattr(_viz_flip, "__triton_viz_wrapped__", True)
            tl.flip = _viz_flip  # type: ignore[assignment]
    except Exception:
        # If wrapping fails, continue without Flip records
        pass


def unpatch_lang():
    import importlib
    import sys

    if tl.__name__ in sys.modules:
        importlib.reload(tl)


def _grid_executor_call(self, *args_dev, **kwargs):
    if kwargs.pop("warmup", False):
        return

    def run_grid_loops(grid):
        for x in tqdm(
            range(grid[0]),
            desc="Grid X",
            leave=False,
            disable=not cfg.report_grid_execution_progress,
        ):
            for y in tqdm(
                range(grid[1]),
                desc="Grid Y",
                leave=False,
                disable=not (cfg.report_grid_execution_progress and grid[1] > 1),
            ):
                for z in tqdm(
                    range(grid[2]),
                    desc="Grid Z",
                    leave=False,
                    disable=not (cfg.report_grid_execution_progress and grid[2] > 1),
                ):
                    BUILDER.set_grid_idx(x, y, z)
                    client_manager.grid_idx_callback((x, y, z))
                    if not client_manager.pre_run_callback(self.fn):
                        return
                    self.fn(**call_args)
                    if not client_manager.post_run_callback(self.fn):
                        return

    # Removes not used reserved keywords from kwargs
    # Triton doesn't support keyword-only, variable positional or variable keyword arguments
    # It's safe to inspect only positional or keyword arguments (i.e., argspec.args)
    argspec = inspect.getfullargspec(self.fn)
    triton_viz_args = ["client_manager", "jit_fn"]
    kwargs = {
        k: v for k, v in kwargs.items() if k in argspec.args or k in triton_viz_args
    }
    client_manager = kwargs.pop("client_manager")
    # Expose client_manager to tl.flip wrapper via a module-global
    global _current_client_manager
    _current_client_manager = client_manager
    # drop compatibility arg if present
    kwargs.pop("jit_fn", None)
    args_hst, kwargs_hst = self._init_args_hst(args_dev, kwargs)
    # Prepare call arguments
    args = inspect.getcallargs(self.fn, *args_hst, **kwargs_hst)
    call_args = {}
    for name, arg in args.items():
        if name in self.constexprs:
            call_args[name] = arg
            ret = arg
        else:
            ret = _implicit_cvt(arg)
        client_manager.arg_callback(name, arg, ret)
        call_args[name] = ret
    call_args.pop("self", None)
    # Iterate through grid
    grid = self.grid(call_args) if callable(self.grid) else self.grid
    assert len(grid) <= 3
    grid = grid + (1,) * (3 - len(grid))
    BUILDER.set_grid_dim(*grid)
    client_manager.grid_callback(grid)
    run_grid_loops(grid)
    # Copy arguments back to propagate side-effects
    self._restore_args_dev(args_dev, args_hst, kwargs, kwargs_hst)


def _jit_function_call(self, *args, **kwargs):
    patch_lang(self.fn)
    return self.fn(*args, **kwargs)


@contextmanager
def patch_calls():
    old_grid_executor_call = GridExecutor.__call__
    old_jit_function_call = JITFunction.__call__
    GridExecutor.__call__ = _grid_executor_call
    JITFunction.__call__ = _jit_function_call
    try:
        yield
    finally:
        GridExecutor.__call__ = old_grid_executor_call
        JITFunction.__call__ = old_jit_function_call<|MERGE_RESOLUTION|>--- conflicted
+++ resolved
@@ -161,18 +161,13 @@
         AtomicCas: "create_atomic_cas",
     }
 elif BUILDER == nki_builder:
-<<<<<<< HEAD
     op_list = [Array, ProgramId, Store, Load, Dot, UnaryOp, MakeRange]
-=======
-    op_list = [ProgramId, Store, Load, Dot, UnaryOp, MakeRange]
->>>>>>> 6571b71f
     original_ops = {
         ProgramId: nki_builder.program_id,
         Array: nki_builder.ndarray,
         Load: nki_builder.masked_load,
         Store: nki_builder.masked_store,
         Dot: nki_builder.matmul,
-<<<<<<< HEAD
         UnaryOp: nki_builder._unary_op,
         # BinaryOp: nki_builder.binary_op,
         # TernaryOp: nki_builder.ternary_op,
@@ -187,31 +182,7 @@
         Store: "masked_store",
         Dot: "matmul",
         UnaryOp: "_unary_op",
-    }
-    _OP_ATTR_NAMES = {
-        ProgramId: "program_id",
-        Array: "ndarray",
-        Load: "masked_load",
-        Store: "masked_store",
-        Dot: "matmul",
-        UnaryOp: "_unary_op",
         MakeRange: "arange",
-=======
-        UnaryOp: nki_builder.unary_op,
-        # BinaryOp: nki_builder.binary_op,
-        # TernaryOp: nki_builder.ternary_op,
-        MakeRange: nki_builder.arange,
-        # AddPtr: nki_builder.create_addptr,
-        # ExpandDims: nki_builder.create_expand_dims,
-        # Broadcast: nki_builder.create_broadcast,
-        # Splat: nki_builder.create_splat,
-        # MakeBlockPointer: nki_builder.create_make_block_ptr,
-        # TensorPointerLoad: nki_builder.create_tensor_pointer_load,
-        # TensorPointerStore: nki_builder.create_tensor_pointer_store,
-        # Idiv: nki_builder.create_idiv,
-        # Rsqrt: nki_builder.create_rsqrt,
-        # CastImpl: nki_builder.cast_impl,
->>>>>>> 6571b71f
     }
 
 reduce_map: dict[type[Op], Callable] = {
