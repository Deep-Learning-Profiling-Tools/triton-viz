import triton.language as tl
from contextlib import contextmanager
from collections.abc import Callable
from dataclasses import dataclass
from typing import Any, Optional
<<<<<<< HEAD
from concurrent.futures import ThreadPoolExecutor
from queue import SimpleQueue, Empty
import threading
import time
=======
from functools import partialmethod
from tqdm import tqdm
>>>>>>> 4b5ff4ac

from .config import config as cfg
from .callbacks import OpCallbacks, ForLoopCallbacks

from .data import (
    Op,
    Allocate,
    RawLoad,
    Load,
    RawStore,
    Store,
    UnaryOp,
    BinaryOp,
    TernaryOp,
    ProgramId,
    Dot,
    MakeRange,
    AddPtr,
    ReduceSum,
    Splat,
    ExpandDims,
    Broadcast,
    ReduceMax,
    ReduceMin,
    MakeBlockPointer,
    TensorPointerLoad,
    TensorPointerStore,
    Idiv,
    Rsqrt,
    CastImpl,
    Reshape,
    Join,
    Fabs,
    Ashr,
    Advance,
    FpToFp,
    Umulhi,
    Trans,
    CumSum,
    Bitcast,
    AtomicCas,
    AtomicRMW,
)
from .data import Flip  # separate import to avoid reordering noise
import inspect
import ast
from triton.runtime.interpreter import (
    GridExecutor,
    _implicit_cvt,
    interpreter_builder,
)
from triton.runtime.interpreter import _patch_lang as triton_patch_lang
from triton.runtime.interpreter import ASTTransformer as _OrigASTTransformer
from triton.runtime.interpreter import _tuple_create, _unwrap_tensor, _rewrap_tensor
from triton.tools.tensor_descriptor import TensorDescriptor
from triton.runtime import JITFunction

HAS_NKI = False
nki_builder = None
try:
    from triton_viz.core.nki import nki_builder  # type: ignore

    HAS_NKI = True
except ModuleNotFoundError:
    pass


@dataclass
class AdapterResult:
    """
    For each backend, ops may have slightly different function signatures
    which we run through (backend, function)-specific adapters to return
    standardized args/kwargs for client callbacks.
    """

    args: tuple[Any, ...]
    kwargs: dict[str, Any]

    def __init__(self, *args: Any, **kwargs: Any) -> None:
        self.args = args
        self.kwargs = kwargs


def passthrough_adapter(*args: Any, **kwargs: Any) -> AdapterResult:
    """Return arguments unchanged for clients that expect the original signature."""
    return AdapterResult(*args, **kwargs)


def _program_id_adapter(axis: Any, *_args: Any, **_kwargs: Any) -> AdapterResult:
    return AdapterResult(axis)


def _triton_raw_store_adapter(
    ptr: Any, value: Any, *_args: Any, **_kwargs: Any
) -> AdapterResult:
    return AdapterResult(ptr, value)


def _triton_store_adapter(
    ptr: Any, _value: Any, mask: Any, *_args: Any, **kwargs: Any
) -> AdapterResult:
    keys = kwargs.get("keys")
    return AdapterResult(ptr, mask, keys)


def _triton_raw_load_adapter(ptr: Any, *_args: Any, **_kwargs: Any) -> AdapterResult:
    return AdapterResult(ptr)


def _triton_load_adapter(
    ptr: Any, mask: Any, _other: Any, *_args: Any, **kwargs: Any
) -> AdapterResult:
    return AdapterResult(ptr, mask, kwargs.get("keys"))


def _triton_dot_adapter(a: Any, b: Any, *_args: Any, **_kwargs: Any) -> AdapterResult:
    return AdapterResult(a, b)


def _triton_reduce_sum_adapter(
    input_tensor, axis=None, keep_dims=False, *_args, **_kwargs
) -> AdapterResult:
    return AdapterResult(input_tensor, axis, keep_dims)


def _triton_addptr_adapter(
    ptr: Any, offset: Any, *_args: Any, **_kwargs: Any
) -> AdapterResult:
    return AdapterResult(ptr, offset)


def _nki_allocate_adapter(*_args: Any, **_kwargs: Any) -> AdapterResult:
    return AdapterResult()


def _nki_load_adapter(
    src: Any, keys: Any, *, mask: Optional[Any] = None, **_kwargs: Any
) -> AdapterResult:
    return AdapterResult(src, mask, keys)


def _nki_store_adapter(
    dst: Any, keys: Any, value: Any, *, mask: Optional[Any] = None, **_kwargs: Any
) -> AdapterResult:
    return AdapterResult(dst, mask, keys)


def _nki_dot_adapter(x: Any, y: Any, *_args: Any, **_kwargs: Any) -> AdapterResult:
    return AdapterResult(x, y)


TRITON_OP_LIST = [
    ProgramId,
    RawStore,
    Store,
    RawLoad,
    Load,
    UnaryOp,
    BinaryOp,
    TernaryOp,
    Dot,
    MakeRange,
    AddPtr,
    Splat,
    ExpandDims,
    Broadcast,
    ReduceMax,
    ReduceMin,
    ReduceSum,
    MakeBlockPointer,
    TensorPointerLoad,
    TensorPointerStore,
    Idiv,
    Rsqrt,
    CastImpl,
    Reshape,
    Join,
    Fabs,
    Ashr,
    Advance,
    FpToFp,
    Umulhi,
    Trans,
    CumSum,
    Bitcast,
    AtomicCas,
    AtomicRMW,
]

TRITON_ORIGINAL_OPS = {
    ProgramId: interpreter_builder.create_get_program_id,
    RawStore: interpreter_builder.create_store,
    Store: interpreter_builder.create_masked_store,
    RawLoad: interpreter_builder.create_load,
    Load: interpreter_builder.create_masked_load,
    Dot: interpreter_builder.create_dot,
    UnaryOp: interpreter_builder.unary_op,
    BinaryOp: interpreter_builder.binary_op,
    TernaryOp: interpreter_builder.ternary_op,
    MakeRange: interpreter_builder.create_make_range,
    AddPtr: interpreter_builder.create_addptr,
    ExpandDims: interpreter_builder.create_expand_dims,
    Broadcast: interpreter_builder.create_broadcast,
    Splat: interpreter_builder.create_splat,
    MakeBlockPointer: interpreter_builder.create_make_block_ptr,
    TensorPointerLoad: interpreter_builder.create_tensor_pointer_load,
    TensorPointerStore: interpreter_builder.create_tensor_pointer_store,
    Idiv: interpreter_builder.create_idiv,
    Rsqrt: interpreter_builder.create_rsqrt,
    CastImpl: interpreter_builder.cast_impl,
    Reshape: interpreter_builder.create_reshape,
    Join: interpreter_builder.create_join,
    Fabs: interpreter_builder.create_fabs,
    Ashr: interpreter_builder.create_ashr,
    Advance: interpreter_builder.create_advance,
    FpToFp: interpreter_builder.create_fp_to_fp,
    Umulhi: interpreter_builder.create_umulhi,
    Bitcast: interpreter_builder.create_bitcast,
    AtomicCas: interpreter_builder.create_atomic_cas,
    AtomicRMW: interpreter_builder.create_atomic_rmw,
}

TRITON_OP_ATTR_NAMES = {
    ProgramId: "create_get_program_id",
    RawStore: "create_store",
    Store: "create_masked_store",
    RawLoad: "create_load",
    Load: "create_masked_load",
    Dot: "create_dot",
    UnaryOp: "unary_op",
    BinaryOp: "binary_op",
    TernaryOp: "ternary_op",
    MakeRange: "create_make_range",
    AddPtr: "create_addptr",
    ExpandDims: "create_expand_dims",
    Broadcast: "create_broadcast",
    Splat: "create_splat",
    MakeBlockPointer: "create_make_block_ptr",
    TensorPointerLoad: "create_tensor_pointer_load",
    TensorPointerStore: "create_tensor_pointer_store",
    Idiv: "create_idiv",
    Rsqrt: "create_rsqrt",
    CastImpl: "cast_impl",
    Reshape: "create_reshape",
    Join: "create_join",
    Fabs: "create_fabs",
    Ashr: "create_ashr",
    Advance: "create_advance",
    FpToFp: "create_fp_to_fp",
    Umulhi: "create_umulhi",
    Bitcast: "create_bitcast",
    AtomicCas: "create_atomic_cas",
    AtomicRMW: "create_atomic_rmw",
}

TRITON_ADAPTERS: dict[type[Op], Callable[..., AdapterResult]] = {
    ProgramId: _program_id_adapter,
    RawStore: _triton_raw_store_adapter,
    Store: _triton_store_adapter,
    RawLoad: _triton_raw_load_adapter,
    Load: _triton_load_adapter,
    Dot: _triton_dot_adapter,
    ReduceSum: _triton_reduce_sum_adapter,
    AddPtr: _triton_addptr_adapter,
}

for op_type in TRITON_OP_LIST:
    TRITON_ADAPTERS.setdefault(op_type, passthrough_adapter)

NKI_OP_LIST: list[type[Op]] = []
NKI_ORIGINAL_OPS: dict[type[Op], Callable] = {}
NKI_OP_ATTR_NAMES: dict[type[Op], str] = {}
NKI_ADAPTERS: dict[type[Op], Callable[..., AdapterResult]] = {}
if HAS_NKI:
    assert nki_builder is not None

    NKI_OP_LIST = [
        Allocate,
        ProgramId,
        Load,
        Store,
        Dot,
        UnaryOp,
        MakeRange,
    ]

    NKI_ORIGINAL_OPS = {
        ProgramId: nki_builder.program_id,
        Allocate: nki_builder.ndarray,
        Load: nki_builder.masked_load,
        Store: nki_builder.masked_store,
        Dot: nki_builder.matmul,
        UnaryOp: nki_builder._unary_op,
        MakeRange: nki_builder.arange,
    }

    NKI_OP_ATTR_NAMES = {
        ProgramId: "program_id",
        Allocate: "ndarray",
        Load: "masked_load",
        Store: "masked_store",
        Dot: "matmul",
        UnaryOp: "_unary_op",
        MakeRange: "arange",
    }

    NKI_ADAPTERS = {
        ProgramId: _program_id_adapter,
        Allocate: _nki_allocate_adapter,
        Load: _nki_load_adapter,
        Store: _nki_store_adapter,
        Dot: _nki_dot_adapter,
    }

    for op_type in NKI_OP_LIST:
        NKI_ADAPTERS.setdefault(op_type, passthrough_adapter)


OPERATION_REGISTRY: dict[str, dict[str, Any]] = {
    "triton": {
        "builder": interpreter_builder,
        "op_list": TRITON_OP_LIST,
        "original_ops": TRITON_ORIGINAL_OPS,
        "op_attr_names": TRITON_OP_ATTR_NAMES,
        "adapters": TRITON_ADAPTERS,
    },
    "nki": {
        "builder": nki_builder,
        "op_list": NKI_OP_LIST,
        "original_ops": NKI_ORIGINAL_OPS,
        "op_attr_names": NKI_OP_ATTR_NAMES,
        "adapters": NKI_ADAPTERS,
    },
}


reduce_map: dict[type[Op], Callable] = {
    ReduceMax: tl.max,
    ReduceMin: tl.min,
    ReduceSum: tl.sum,
}
scan_map: dict[type[Op], Callable] = {
    CumSum: tl.cumsum,
}
math_map: dict[type[Op], Callable] = {
    Umulhi: tl.math.umulhi,
}
reshape_map: dict[type[Op], Callable] = {
    Trans: tl.trans,
}

_thread_local_interpreter_state = threading.local()
_thread_local_interpreter_state.grid_idx = None  # just set a default


def _set_thread_grid_idx(self, x: int, y: int, z: int) -> None:
    _thread_local_interpreter_state.grid_idx = (x, y, z)


# Bind to the builder class so attribute access uses thread-local storage.
_interp_cls = interpreter_builder.__class__
_interp_cls.set_grid_idx = _set_thread_grid_idx  # type: ignore[attr-defined]
_interp_cls.grid_idx = property(lambda self: _thread_local_interpreter_state.grid_idx)  # type: ignore[attr-defined]


class PatchOp:
    def __init__(
        self,
        op: Callable,
        op_type: type[Op],
        callbacks: OpCallbacks,
        adapter: Callable[..., AdapterResult],
    ):
        self.op = op
        self.op_type = op_type
        self.callbacks = callbacks
        self.adapter = adapter

    def __call__(self, *args, **kwargs):
        # periodically sleep briefly so other worker threads can run
        _YIELD_INTERVAL_SEC = 0.005  # Request GIL handoff roughly every 5ms
        _YIELD_SLEEP_SEC = 0.0005  # Small positive sleep to encourage OS-level yield
        now = time.perf_counter()
        last = getattr(_thread_local_interpreter_state, "last_yield_ts", 0.0)
        if now - last >= _YIELD_INTERVAL_SEC:
            _thread_local_interpreter_state.last_yield_ts = now
            time.sleep(_YIELD_SLEEP_SEC)

        if self.callbacks.before_callback:
            before_args = self.adapter(*args, **kwargs)
            self.callbacks.before_callback(*before_args.args, **before_args.kwargs)
        if self.callbacks.op_overrider:
            if self.op_type in {**reduce_map, **scan_map, **reshape_map}:
                # see triton.runtime.interpreter:ReduceOps.sum
                # First, convert input from tl.tensor to TensorHandle. Here, input tensor is args[0]
                # Then, convert return value from TensorHandle to tl.tensor
                ret = tl.core.tensor(
                    self.callbacks.op_overrider(args[0].handle, *args[1:], **kwargs),
                    args[0].dtype,
                )
            elif self.op_type in math_map:
                raise NotImplementedError()
            else:
                ret = self.callbacks.op_overrider(*args, **kwargs)
                from ..clients.sanitizer.sanitizer import SymbolicExpr

                if isinstance(ret, SymbolicExpr):
                    ret.concrete_fn = self.op
        else:
            ret = self.op(*args, **kwargs)
        if self.callbacks.after_callback:
            # Pass ret so that we don't have to derive output shape from args
            after_args = self.adapter(*args, **kwargs)
            self.callbacks.after_callback(ret, *after_args.args, **after_args.kwargs)
        return ret


def patch_op(op_type: type[Op], callbacks: OpCallbacks, backend: str):
    """
    Register a callback to be called before and after an operator is executed.

    :param op_type: The type of the operator to register the callback for.
    :param callbacks: The OpCallbacks object containing before_callback, after_callback, and op_overrider.
    :param backend: The backend to use ('triton', 'nki', or None for current backend).
    """
    if backend not in OPERATION_REGISTRY:
        raise ValueError(f"Unknown backend: {backend}")

    backend_ops = OPERATION_REGISTRY[backend]["original_ops"]
    backend_attr_names = OPERATION_REGISTRY[backend]["op_attr_names"]
    backend_adapters = OPERATION_REGISTRY[backend]["adapters"]
    backend_builder = OPERATION_REGISTRY[backend]["builder"]

    if op_type in backend_ops:
        op_name = backend_attr_names[op_type]
        original_op = backend_ops[op_type]
        adapter = backend_adapters[op_type]
        patched_op = PatchOp(original_op, op_type, callbacks, adapter)
        setattr(backend_builder, op_name, patched_op)
    elif backend == "triton" and op_type in {**reduce_map, **scan_map, **reshape_map}:
        if op_type in reduce_map:
            op_name = reduce_map[op_type].__name__
        elif op_type in scan_map:
            op_name = scan_map[op_type].__name__
        elif op_type in reshape_map:
            op_name = reshape_map[op_type].__name__
        original_op = getattr(tl, op_name)
        adapter = backend_adapters[op_type]
        patched_op = PatchOp(original_op, op_type, callbacks, adapter)
        setattr(tl, op_name, patched_op)
    elif backend == "triton" and op_type in math_map:
        op_name = math_map[op_type].__name__
        original_op = getattr(tl.math, op_name)
        adapter = backend_adapters[op_type]
        patched_op = PatchOp(original_op, op_type, callbacks, adapter)
        setattr(tl.math, op_name, patched_op)
    else:
        raise ValueError(f"Patching operator {op_type} not supported")


def unpatch_op(op_type: type[Op], backend: str):
    """
    Unregister a callback for an operator.

    :param op_type: The type of the operator to unregister the callback for.
    """
    backend_ops = OPERATION_REGISTRY[backend]["original_ops"]
    backend_attr_names = OPERATION_REGISTRY[backend]["op_attr_names"]
    backend_builder = OPERATION_REGISTRY[backend]["builder"]

    if op_type in backend_ops:
        original_op = backend_ops[op_type]  # type: ignore
        # Use hardcoded name from _OP_ATTR_NAMES
        op_name = backend_attr_names[op_type]  # type: ignore
        setattr(backend_builder, op_name, original_op)


class _LoopIter:
    def __init__(self, hooks, iterable, lineno, range_type):
        self._it = iter(iterable)
        self._lineno = lineno
        self._hooks = hooks
        # triggering range_type
        self._hooks.range_type(self._lineno, range_type)
        # triggering before_loop
        if self._hooks.before_loop:
            self._hooks.before_loop(self._lineno, iterable)

    def __iter__(self):
        return self

    def __next__(self):
        idx = None
        try:
            idx = next(self._it)
        except StopIteration:
            # Exiting the loop and triggering after_loop
            if self._hooks.after_loop:
                self._hooks.after_loop(self._lineno)
            raise

        # trigger loop overriders and loop listeners
        idx = self._hooks.loop_iter(self._lineno, idx)
        return idx


class _CombinedLoopHooks:
    """
    Combine for_loop callbacks from all clients.
    """

    def __init__(self):
        self._range_type: list[Callable] = []
        self._before: list[Callable] = []
        self._iter_listeners: list[Callable] = []
        self._iter_overrider: Optional[Callable] = None
        self._range_wrapper_factory: Optional[Callable] = None
        self._after: list[Callable] = []

    # Register hooks
    def add_range_type_callback(self, hook: Callable) -> None:
        self._range_type.append(hook)

    def add_before(self, hook: Callable) -> None:
        self._before.append(hook)

    def add_iter_listener(self, hook: Callable) -> None:
        self._iter_listeners.append(hook)

    def set_iter_overrider(self, hook: Callable) -> None:
        if self._iter_overrider is not None:
            raise RuntimeError("Only one loop_iter overrider allowed")
        self._iter_overrider = hook

    def set_range_wrapper_factory(self, hook: Callable) -> None:
        if self._range_wrapper_factory is not None:
            raise RuntimeError("Only one range_wrapper_factory allowed")
        self._range_wrapper_factory = hook

    def add_after(self, hook: Callable) -> None:
        self._after.append(hook)

    # Call combined hooks
    def range_type(self, lineno: int, range_type: str) -> None:
        for hook in self._range_type:
            hook(lineno, range_type)

    def before_loop(self, lineno: int, iterable: Any) -> None:
        for hook in self._before:
            hook(lineno, iterable)

    def loop_iter(self, lineno: int, idx: Any) -> Any:
        # override iteration index
        if self._iter_overrider is not None:
            new_idx = self._iter_overrider(lineno, idx)
            if new_idx is not None:
                idx = new_idx

        # call all iteration listeners
        for hook in self._iter_listeners:
            hook(lineno, idx)

        return idx

    def after_loop(self, lineno: int) -> None:
        for hook in self._after:
            hook(lineno)

    def loop_iter_wrapper(
        self,
        iterable_callable: Callable,
        iter_args,
        iter_kwargs,
        lineno: int,
        range_type: str,
    ) -> "_LoopIter":
        args = tuple(iter_args) if iter_args is not None else ()
        kwargs = dict(iter_kwargs) if iter_kwargs is not None else {}

        if self._range_wrapper_factory is not None:
            wrapped = self._range_wrapper_factory(
                None, lineno, range_type, args, kwargs, iterable_callable
            )
            if wrapped is not None:
                iterable = wrapped
            else:
                iterable = iterable_callable(*args, **kwargs)
        else:
            iterable = iterable_callable(*args, **kwargs)
        return _LoopIter(self, iterable, lineno, range_type)

    def clear(self) -> None:
        self._range_type.clear()
        self._before.clear()
        self._iter_listeners.clear()
        self._iter_overrider = None
        self._range_wrapper_factory = None
        self._after.clear()


class _LoopPatcher:
    """Manages loop patching state and hooks."""

    def __init__(self):
        self.hooks = _CombinedLoopHooks()
        self._orig_visit_for: Optional[Callable] = None
        self._patched: bool = False

    def patch(self) -> None:
        """Apply loop patching."""
        if not self._patched:
            self._orig_visit_for = getattr(_OrigASTTransformer, "visit_For", None)
            _OrigASTTransformer.visit_For = _visit_For  # type: ignore[assignment]
            self._patched = True

    def unpatch(self) -> None:
        """Remove loop patching."""
        if not self._patched:
            return

        if self._orig_visit_for is not None:
            _OrigASTTransformer.visit_For = self._orig_visit_for

        self.hooks.clear()
        self._patched = False


_loop_patcher = _LoopPatcher()


def _visit_For(self, node: ast.For):  # type: ignore[override]
    """
    for i in R:
        ...
    ==>
    for i in _triton_viz_loop_patcher.hooks.loop_iter_wrapper(iter_callable, args, kwargs, lineno, range_type):
        ...
    where _triton_viz_loop_patcher.hooks.loop_iter_wrapper returns a _LoopIter object.
    """
    self.generic_visit(node)

    # Detect range type
    range_type = "unknown"
    if isinstance(node.iter, ast.Call):
        func = node.iter.func
        if isinstance(func, ast.Name) and func.id == "range":
            range_type = "python_range"
        elif (
            isinstance(func, ast.Attribute)
            and isinstance(func.value, ast.Name)
            and func.value.id == "tl"
        ):
            if func.attr == "range":
                range_type = "tl_range"
            elif func.attr == "static_range":
                range_type = "tl_static_range"

    if isinstance(node.iter, ast.Call):
        iter_callable = node.iter.func
        iter_args = ast.Tuple(elts=node.iter.args, ctx=ast.Load())
        kw_keys = []
        kw_vals = []
        for kw in node.iter.keywords:
            if kw.arg is None:  # skip **kwargs for simplicity
                continue
            kw_keys.append(ast.Constant(value=kw.arg))
            kw_vals.append(kw.value)
        iter_kwargs = ast.Dict(keys=kw_keys, values=kw_vals)
    else:
        iter_callable = ast.Lambda(
            args=ast.arguments(
                posonlyargs=[], args=[], kwonlyargs=[], kw_defaults=[], defaults=[]
            ),
            body=node.iter,
        )
        iter_args = ast.Tuple(elts=[], ctx=ast.Load())
        iter_kwargs = ast.Dict(keys=[], values=[])

    new_iter = ast.Call(
        func=ast.Attribute(
            value=ast.Attribute(
                value=ast.Name(id="_triton_viz_loop_patcher", ctx=ast.Load()),
                attr="hooks",
                ctx=ast.Load(),
            ),
            attr="loop_iter_wrapper",
            ctx=ast.Load(),
        ),
        args=[
            iter_callable,
            iter_args,
            iter_kwargs,
            ast.Constant(value=node.lineno),
            ast.Constant(value=range_type),
        ],
        keywords=[],
    )

    new_for = ast.For(
        target=node.target,
        iter=new_iter,
        body=node.body,
        orelse=node.orelse,
        type_comment=node.type_comment,
    )
    return ast.fix_missing_locations(new_for)


def patch_for_loop(loop_callbacks: ForLoopCallbacks):
    _loop_patcher.patch()

    # Registering hooks
    if loop_callbacks.range_type_callback is not None:
        _loop_patcher.hooks.add_range_type_callback(loop_callbacks.range_type_callback)
    if loop_callbacks.range_wrapper_factory is not None:
        _loop_patcher.hooks.set_range_wrapper_factory(
            loop_callbacks.range_wrapper_factory
        )
    if loop_callbacks.before_loop_callback is not None:
        _loop_patcher.hooks.add_before(loop_callbacks.before_loop_callback)
    if loop_callbacks.loop_iter_overrider is not None:
        _loop_patcher.hooks.set_iter_overrider(loop_callbacks.loop_iter_overrider)
    if loop_callbacks.loop_iter_listener is not None:
        _loop_patcher.hooks.add_iter_listener(loop_callbacks.loop_iter_listener)
    if loop_callbacks.after_loop_callback is not None:
        _loop_patcher.hooks.add_after(loop_callbacks.after_loop_callback)


def unpatch_for_loop():
    _loop_patcher.unpatch()


def patch_lang(fn, backend):
    if backend == "triton":
        triton_patch_lang(fn)
    elif backend == "nki":
        from triton_viz.core.nki import nki_patch_lang

        nki_patch_lang()
    else:
        raise ValueError(
            f"Unsupported backend {backend} received. Triton-viz only supports one of ('triton', 'nki')."
        )

    fn.__globals__["_triton_viz_loop_patcher"] = _loop_patcher
    # Wrap tl.flip to emit a Flip record after computing result
    try:
        _orig_flip = getattr(tl, "flip", None)
        if _orig_flip is not None and not getattr(
            _orig_flip, "__triton_viz_wrapped__", False
        ):

            def _viz_flip(x, *args, **kwargs):
                # Call original flip implementation
                ret = _orig_flip(x, *args, **kwargs)
                # Best-effort extract dim
                dim = None
                if args:
                    dim = args[0]
                if "dim" in kwargs:
                    dim = kwargs.get("dim")
                # Best-effort shapes
                in_shape = None
                out_shape = None
                x_arr = None
                r_arr = None
                try:
                    # interpreter tensors may expose .data or .handle.data
                    x_data = getattr(x, "data", None)
                    if x_data is None and hasattr(x, "handle"):
                        x_data = getattr(x.handle, "data", None)
                    if x_data is not None:
                        in_shape = tuple(x_data.shape)
                        x_arr = x_data
                except Exception:
                    pass
                try:
                    r_data = getattr(ret, "data", None)
                    if r_data is None and hasattr(ret, "handle"):
                        r_data = getattr(ret.handle, "data", None)
                    if r_data is not None:
                        out_shape = tuple(r_data.shape)
                        r_arr = r_data
                except Exception:
                    pass

                # Emit a Flip record to the active tracer, if available
                try:
                    global _current_client_manager
                    cm = _current_client_manager
                    if cm is not None and hasattr(cm, "clients"):
                        tracer = cm.get_client("tracer")
                        if tracer is not None:
                            input_payload = None
                            output_payload = None
                            try:
                                # Avoid huge payloads: cap to 64k elements
                                def _maybe_list(arr):
                                    import numpy as _np

                                    if arr is None:
                                        return None
                                    try:
                                        if arr.size <= 65536:
                                            return _np.asarray(arr).tolist()
                                    except Exception:
                                        pass
                                    return None

                                input_payload = _maybe_list(x_arr)
                                output_payload = _maybe_list(r_arr)
                            except Exception:
                                pass

                            rec = Flip(
                                input_shape=in_shape or tuple(),
                                output_shape=out_shape or (in_shape or tuple()),
                                dim=int(dim) if dim is not None else 0,
                                input_data=input_payload,
                                output_data=output_payload,
                            )
                            # attach call path already handled by Flip.__post_init__
                            tracer.records.append(rec)
                except Exception:
                    # Never fail kernel execution due to viz
                    pass
                return ret

            # mark wrapper to avoid double-wrapping on subsequent patch_lang calls
            setattr(_viz_flip, "__triton_viz_wrapped__", True)
            tl.flip = _viz_flip  # type: ignore[assignment]
    except Exception:
        # If wrapping fails, continue without Flip records
        pass


def unpatch_lang(backend):
    # TODO: once this (https://github.com/triton-lang/triton/pull/8735)
    # gets into a stable release, we can simplify this unpatching logic by upgrading Triton.
    # This PR is ugly to implement in triton-viz directly because it piggybacks off
    # patching code. So until then, we just brute-force re-import all triton subpackages to unpatch

    import importlib
    import sys

    if backend == "triton":
        for name in ("core", "math", "extra"):
            mod = getattr(tl, name, None)
            if mod is not None and mod.__name__ in sys.modules:
                importlib.reload(mod)

        if tl.__name__ in sys.modules:
            importlib.reload(tl)
    elif backend == "nki":
        from triton_viz.core.nki import nki_unpatch_lang

        nki_unpatch_lang()

    from triton.language import semantic as tl_semantic
    from triton.compiler import code_generator as codegen

    tl_semantic.TritonSemantic.tensor = tl.tensor
    tl_semantic.TritonSemantic.lang = tl
    codegen.tensor = tl.tensor
    codegen.language = tl
    codegen.constexpr = tl.constexpr


@dataclass(frozen=True)
class FakeTensor:
    _data_ptr: int
    dtype: str
    shape: tuple[int, ...] = ()
    _stride: tuple[int, ...] = ()
    _is_contiguous: bool = True
    _element_size: int = 1

    def data_ptr(self) -> int:
        return self._data_ptr

    def stride(self) -> tuple[int, ...]:
        return self._stride

    def is_contiguous(self) -> bool:
        return self._is_contiguous

    def numel(self) -> int:
        size = 1
        for dim in self.shape:
            size *= dim
        return size

    def element_size(self) -> int:
        return self._element_size


def _init_args_hst(args_dev, kwargs):
    def _to_cpu(arg):
        if isinstance(arg, tuple):
            return _tuple_create(arg, map(_to_cpu, arg))
        elif isinstance(arg, TensorDescriptor):
            return TensorDescriptor(
                _to_cpu(arg.base),
                arg.shape,
                arg.strides,
                arg.block_shape,
            )
        elif not hasattr(arg, "data_ptr"):
            return arg

        unwrapped_arg = _unwrap_tensor(arg)
        cpu_arg = FakeTensor(
            _data_ptr=unwrapped_arg.data_ptr(),
            dtype=unwrapped_arg.dtype,
            shape=unwrapped_arg.shape,
            _stride=unwrapped_arg.stride(),
            _is_contiguous=unwrapped_arg.is_contiguous(),
            _element_size=unwrapped_arg.element_size(),
        )
        cpu_arg = _rewrap_tensor(cpu_arg, original_tensor=arg)
        return cpu_arg

    args_hst = [_to_cpu(arg) for arg in args_dev]

    # Process keyword arguments
    kwargs_hst = {}
    for key, value in kwargs.items():
        kwargs_hst[key] = _to_cpu(value)
    return args_hst, kwargs_hst


def _grid_executor_call(self, *args_dev, backend=None, **kwargs):
    assert backend is not None
    if kwargs.pop("warmup", False):
        return

<<<<<<< HEAD
=======
    builder = OPERATION_REGISTRY[backend]["builder"]

    def run_grid_loops(grid):
        for x in tqdm(
            range(grid[0]),
            desc="Grid X",
            leave=False,
            disable=not cfg.report_grid_execution_progress,
        ):
            for y in tqdm(
                range(grid[1]),
                desc="Grid Y",
                leave=False,
                disable=not (cfg.report_grid_execution_progress and grid[1] > 1),
            ):
                for z in tqdm(
                    range(grid[2]),
                    desc="Grid Z",
                    leave=False,
                    disable=not (cfg.report_grid_execution_progress and grid[2] > 1),
                ):
                    builder.set_grid_idx(x, y, z)
                    client_manager.grid_idx_callback((x, y, z))
                    if not client_manager.pre_run_callback(self.fn):
                        continue  # Skip this block
                    self.fn(**call_args)
                    if not client_manager.post_run_callback(self.fn):
                        return

>>>>>>> 4b5ff4ac
    # Removes not used reserved keywords from kwargs
    # Triton doesn't support keyword-only, variable positional or variable keyword arguments
    # It's safe to inspect only positional or keyword arguments (i.e., argspec.args)
    argspec = inspect.getfullargspec(self.fn)
    triton_viz_args = ["client_manager", "jit_fn"]
    kwargs = {
        k: v for k, v in kwargs.items() if k in argspec.args or k in triton_viz_args
    }
    client_manager = kwargs.pop("client_manager")

    # Expose client_manager to tl.flip wrapper via a module-global
    global _current_client_manager
    _current_client_manager = client_manager
    kwargs.pop("jit_fn")
    if cfg.virtual_memory:
        args_hst, kwargs_hst = _init_args_hst(args_dev, kwargs)
    else:
        args_hst, kwargs_hst = self._init_args_hst(args_dev, kwargs)

    # Prepare call arguments
    args = inspect.getcallargs(self.fn, *args_hst, **kwargs_hst)
    call_args = {}
    for name, arg in args.items():
        if name in self.constexprs:
            call_args[name] = arg
            ret = arg
        else:
            ret = _implicit_cvt(arg)
        client_manager.arg_callback(name, arg, ret)
        call_args[name] = ret
    call_args.pop("self", None)
    # Iterate through grid
    grid = self.grid(call_args) if callable(self.grid) else self.grid
    assert len(grid) <= 3
    grid = grid + (1,) * (3 - len(grid))

    builder.set_grid_dim(*grid)
    client_manager.grid_callback(grid)
    total_blocks = grid[0] * grid[1] * grid[2]
    max_workers = min(cfg.num_sms, total_blocks)

    def run_grid_loops(grid):
        tasks: SimpleQueue = SimpleQueue()
        for x in range(grid[0]):
            for y in range(grid[1]):
                for z in range(grid[2]):
                    tasks.put((x, y, z))

        stop_event = threading.Event()

        def _worker():
            while not stop_event.is_set():
                try:
                    x, y, z = tasks.get_nowait()
                except Empty:
                    return
                interpreter_builder.set_grid_idx(x, y, z)
                client_manager.grid_idx_callback((x, y, z))
                if not client_manager.pre_run_callback(self.fn):
                    continue
                self.fn(**call_args)
                if not client_manager.post_run_callback(self.fn):
                    stop_event.set()
                    return

        with ThreadPoolExecutor(max_workers=max_workers) as executor:
            futures = [executor.submit(_worker) for _ in range(max_workers)]
            for fut in futures:
                fut.result()

    def run_grid_loops_1thread(grid):
        for x in range(grid[0]):
            for y in range(grid[1]):
                for z in range(grid[2]):
                    interpreter_builder.set_grid_idx(x, y, z)
                    client_manager.grid_idx_callback((x, y, z))
                    if not client_manager.pre_run_callback(self.fn):
                        continue
                    self.fn(**call_args)
                    if not client_manager.post_run_callback(self.fn):
                        return

    if cfg.enable_timing:
        import time

        start_time = time.time()

    if max_workers == 1:
        run_grid_loops_1thread(grid)
    else:
        run_grid_loops(grid)

    if cfg.enable_timing:
        end_time = time.time()
        elapsed_time = end_time - start_time
        name = self.fn.__name__
        print(f"Triton-Viz: execution time for {name}: {elapsed_time * 1000:.3f} ms")
    # Copy arguments back to propagate side-effects
    if not cfg.virtual_memory:
        self._restore_args_dev(args_dev, args_hst, kwargs, kwargs_hst)


def _jit_function_call(
    self, *args, backend=None, **kwargs
):  # NOTE: is this ever called?
    assert backend is not None
    patch_lang(self.fn, backend)
    return self.fn(*args, **kwargs)


@contextmanager
def patch_calls(backend):
    old_grid_executor_call = GridExecutor.__call__
    old_jit_function_call = JITFunction.__call__
    GridExecutor.__call__ = partialmethod(_grid_executor_call, backend=backend)
    JITFunction.__call__ = partialmethod(_jit_function_call, backend=backend)
    try:
        yield
    finally:
        GridExecutor.__call__ = old_grid_executor_call
        JITFunction.__call__ = old_jit_function_call<|MERGE_RESOLUTION|>--- conflicted
+++ resolved
@@ -3,15 +3,12 @@
 from collections.abc import Callable
 from dataclasses import dataclass
 from typing import Any, Optional
-<<<<<<< HEAD
 from concurrent.futures import ThreadPoolExecutor
 from queue import SimpleQueue, Empty
 import threading
 import time
-=======
 from functools import partialmethod
 from tqdm import tqdm
->>>>>>> 4b5ff4ac
 
 from .config import config as cfg
 from .callbacks import OpCallbacks, ForLoopCallbacks
@@ -948,38 +945,8 @@
     if kwargs.pop("warmup", False):
         return
 
-<<<<<<< HEAD
-=======
     builder = OPERATION_REGISTRY[backend]["builder"]
 
-    def run_grid_loops(grid):
-        for x in tqdm(
-            range(grid[0]),
-            desc="Grid X",
-            leave=False,
-            disable=not cfg.report_grid_execution_progress,
-        ):
-            for y in tqdm(
-                range(grid[1]),
-                desc="Grid Y",
-                leave=False,
-                disable=not (cfg.report_grid_execution_progress and grid[1] > 1),
-            ):
-                for z in tqdm(
-                    range(grid[2]),
-                    desc="Grid Z",
-                    leave=False,
-                    disable=not (cfg.report_grid_execution_progress and grid[2] > 1),
-                ):
-                    builder.set_grid_idx(x, y, z)
-                    client_manager.grid_idx_callback((x, y, z))
-                    if not client_manager.pre_run_callback(self.fn):
-                        continue  # Skip this block
-                    self.fn(**call_args)
-                    if not client_manager.post_run_callback(self.fn):
-                        return
-
->>>>>>> 4b5ff4ac
     # Removes not used reserved keywords from kwargs
     # Triton doesn't support keyword-only, variable positional or variable keyword arguments
     # It's safe to inspect only positional or keyword arguments (i.e., argspec.args)
