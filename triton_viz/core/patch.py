--- conflicted
+++ resolved
@@ -160,33 +160,26 @@
         AtomicCas: "create_atomic_cas",
     }
 elif BUILDER == nki_builder:
-    op_list = [
-        ProgramId,
-        Store,
-        Load,
-        Dot,
-        UnaryOp,
-        MakeRange
-    ]
+    op_list = [ProgramId, Store, Load, Dot, UnaryOp, MakeRange]
     original_ops = {
         ProgramId: nki_builder.program_id,
         Store: nki_builder.store,
         Load: nki_builder.load,
         Dot: nki_builder.matmul,
         UnaryOp: nki_builder.unary_op,
-        #BinaryOp: nki_builder.binary_op,
-        #TernaryOp: nki_builder.ternary_op,
+        # BinaryOp: nki_builder.binary_op,
+        # TernaryOp: nki_builder.ternary_op,
         MakeRange: nki_builder.arange,
-        #AddPtr: nki_builder.create_addptr,
-        #ExpandDims: nki_builder.create_expand_dims,
-        #Broadcast: nki_builder.create_broadcast,
-        #Splat: nki_builder.create_splat,
-        #MakeBlockPointer: nki_builder.create_make_block_ptr,
-        #TensorPointerLoad: nki_builder.create_tensor_pointer_load,
-        #TensorPointerStore: nki_builder.create_tensor_pointer_store,
-        #Idiv: nki_builder.create_idiv,
-        #Rsqrt: nki_builder.create_rsqrt,
-        #CastImpl: nki_builder.cast_impl,
+        # AddPtr: nki_builder.create_addptr,
+        # ExpandDims: nki_builder.create_expand_dims,
+        # Broadcast: nki_builder.create_broadcast,
+        # Splat: nki_builder.create_splat,
+        # MakeBlockPointer: nki_builder.create_make_block_ptr,
+        # TensorPointerLoad: nki_builder.create_tensor_pointer_load,
+        # TensorPointerStore: nki_builder.create_tensor_pointer_store,
+        # Idiv: nki_builder.create_idiv,
+        # Rsqrt: nki_builder.create_rsqrt,
+        # CastImpl: nki_builder.cast_impl,
     }
 
 reduce_map: dict[type[Op], Callable] = {
@@ -599,13 +592,11 @@
         k: v for k, v in kwargs.items() if k in argspec.args or k in triton_viz_args
     }
     client_manager = kwargs.pop("client_manager")
-<<<<<<< HEAD
     # Expose client_manager to tl.flip wrapper via a module-global
     global _current_client_manager
     _current_client_manager = client_manager
-=======
-    kwargs.pop("jit_fn")
->>>>>>> f091fd4d
+    # drop compatibility arg if present
+    kwargs.pop("jit_fn", None)
     args_hst, kwargs_hst = self._init_args_hst(args_dev, kwargs)
     # Prepare call arguments
     args = inspect.getcallargs(self.fn, *args_hst, **kwargs_hst)
