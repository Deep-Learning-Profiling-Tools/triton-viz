import triton.language as tl
from contextlib import contextmanager
from collections.abc import Callable
from dataclasses import dataclass
from typing import Any, Optional
from functools import partialmethod
from tqdm import tqdm

from .config import config as cfg
from .callbacks import OpCallbacks, ForLoopCallbacks

from .data import (
    Op,
    Allocate,
    RawLoad,
    Load,
    RawStore,
    Store,
    UnaryOp,
    BinaryOp,
    TernaryOp,
    ProgramId,
    Dot,
    MakeRange,
    AddPtr,
    ReduceSum,
    Splat,
    ExpandDims,
    Broadcast,
    ReduceMax,
    ReduceMin,
    MakeBlockPointer,
    TensorPointerLoad,
    TensorPointerStore,
    Idiv,
    Rsqrt,
    CastImpl,
    Reshape,
    Join,
    Fabs,
    Ashr,
    Advance,
    FpToFp,
    Umulhi,
    Trans,
    CumSum,
    Bitcast,
    AtomicCas,
    AtomicRMW,
)
from .data import Flip  # separate import to avoid reordering noise
import inspect
import ast
from triton.runtime.interpreter import (
    GridExecutor,
    _implicit_cvt,
    interpreter_builder,
)
from triton.runtime.interpreter import _patch_lang as triton_patch_lang
from triton.runtime.interpreter import ASTTransformer as _OrigASTTransformer
from triton.runtime.interpreter import _tuple_create, _unwrap_tensor, _rewrap_tensor
from triton.tools.tensor_descriptor import TensorDescriptor
from triton.runtime import JITFunction

HAS_NKI = False
nki_builder = None
try:
    from triton_viz.core.nki import nki_builder  # type: ignore

    HAS_NKI = True
except ModuleNotFoundError:
    pass


@dataclass
class AdapterResult:
    """
    For each backend, ops may have slightly different function signatures
    which we run through (backend, function)-specific adapters to return
    standardized args/kwargs for client callbacks.
    """

    args: tuple[Any, ...]
    kwargs: dict[str, Any]

    def __init__(self, *args: Any, **kwargs: Any) -> None:
        self.args = args
        self.kwargs = kwargs


def passthrough_adapter(*args: Any, **kwargs: Any) -> AdapterResult:
    """Return arguments unchanged for clients that expect the original signature."""
    return AdapterResult(*args, **kwargs)


def _program_id_adapter(axis: Any, *_args: Any, **_kwargs: Any) -> AdapterResult:
    return AdapterResult(axis)


def _triton_raw_store_adapter(
    ptr: Any, value: Any, *_args: Any, **_kwargs: Any
) -> AdapterResult:
    return AdapterResult(ptr, value)


def _triton_store_adapter(
    ptr: Any, _value: Any, mask: Any, *_args: Any, **kwargs: Any
) -> AdapterResult:
    keys = kwargs.get("keys")
    return AdapterResult(ptr, mask, keys)


def _triton_raw_load_adapter(ptr: Any, *_args: Any, **_kwargs: Any) -> AdapterResult:
    return AdapterResult(ptr)


def _triton_load_adapter(
    ptr: Any, mask: Any, _other: Any, *_args: Any, **kwargs: Any
) -> AdapterResult:
    return AdapterResult(ptr, mask, kwargs.get("keys"))


def _triton_dot_adapter(a: Any, b: Any, *_args: Any, **_kwargs: Any) -> AdapterResult:
    return AdapterResult(a, b)


def _triton_reduce_sum_adapter(
    input_tensor, axis=None, keep_dims=False, *_args, **_kwargs
) -> AdapterResult:
    return AdapterResult(input_tensor, axis, keep_dims)


def _triton_addptr_adapter(
    ptr: Any, offset: Any, *_args: Any, **_kwargs: Any
) -> AdapterResult:
    return AdapterResult(ptr, offset)


def _nki_allocate_adapter(*_args: Any, **_kwargs: Any) -> AdapterResult:
    return AdapterResult()


def _nki_load_adapter(
    src: Any, keys: Any, *, mask: Optional[Any] = None, **_kwargs: Any
) -> AdapterResult:
    return AdapterResult(src, mask, keys)


def _nki_store_adapter(
    dst: Any, keys: Any, value: Any, *, mask: Optional[Any] = None, **_kwargs: Any
) -> AdapterResult:
    return AdapterResult(dst, mask, keys)


def _nki_dot_adapter(x: Any, y: Any, *_args: Any, **_kwargs: Any) -> AdapterResult:
    return AdapterResult(x, y)


TRITON_OP_LIST = [
    ProgramId,
    RawStore,
    Store,
    RawLoad,
    Load,
    UnaryOp,
    BinaryOp,
    TernaryOp,
    Dot,
    MakeRange,
    AddPtr,
    Splat,
    ExpandDims,
    Broadcast,
    ReduceMax,
    ReduceMin,
    ReduceSum,
    MakeBlockPointer,
    TensorPointerLoad,
    TensorPointerStore,
    Idiv,
    Rsqrt,
    CastImpl,
    Reshape,
    Join,
    Fabs,
    Ashr,
    Advance,
    FpToFp,
    Umulhi,
    Trans,
    CumSum,
    Bitcast,
    AtomicCas,
    AtomicRMW,
]

TRITON_ORIGINAL_OPS = {
    ProgramId: interpreter_builder.create_get_program_id,
    RawStore: interpreter_builder.create_store,
    Store: interpreter_builder.create_masked_store,
    RawLoad: interpreter_builder.create_load,
    Load: interpreter_builder.create_masked_load,
    Dot: interpreter_builder.create_dot,
    UnaryOp: interpreter_builder.unary_op,
    BinaryOp: interpreter_builder.binary_op,
    TernaryOp: interpreter_builder.ternary_op,
    MakeRange: interpreter_builder.create_make_range,
    AddPtr: interpreter_builder.create_addptr,
    ExpandDims: interpreter_builder.create_expand_dims,
    Broadcast: interpreter_builder.create_broadcast,
    Splat: interpreter_builder.create_splat,
    MakeBlockPointer: interpreter_builder.create_make_block_ptr,
    TensorPointerLoad: interpreter_builder.create_tensor_pointer_load,
    TensorPointerStore: interpreter_builder.create_tensor_pointer_store,
    Idiv: interpreter_builder.create_idiv,
    Rsqrt: interpreter_builder.create_rsqrt,
    CastImpl: interpreter_builder.cast_impl,
    Reshape: interpreter_builder.create_reshape,
    Join: interpreter_builder.create_join,
    Fabs: interpreter_builder.create_fabs,
    Ashr: interpreter_builder.create_ashr,
    Advance: interpreter_builder.create_advance,
    FpToFp: interpreter_builder.create_fp_to_fp,
    Umulhi: interpreter_builder.create_umulhi,
    Bitcast: interpreter_builder.create_bitcast,
    AtomicCas: interpreter_builder.create_atomic_cas,
    AtomicRMW: interpreter_builder.create_atomic_rmw,
}

TRITON_OP_ATTR_NAMES = {
    ProgramId: "create_get_program_id",
    RawStore: "create_store",
    Store: "create_masked_store",
    RawLoad: "create_load",
    Load: "create_masked_load",
    Dot: "create_dot",
    UnaryOp: "unary_op",
    BinaryOp: "binary_op",
    TernaryOp: "ternary_op",
    MakeRange: "create_make_range",
    AddPtr: "create_addptr",
    ExpandDims: "create_expand_dims",
    Broadcast: "create_broadcast",
    Splat: "create_splat",
    MakeBlockPointer: "create_make_block_ptr",
    TensorPointerLoad: "create_tensor_pointer_load",
    TensorPointerStore: "create_tensor_pointer_store",
    Idiv: "create_idiv",
    Rsqrt: "create_rsqrt",
    CastImpl: "cast_impl",
    Reshape: "create_reshape",
    Join: "create_join",
    Fabs: "create_fabs",
    Ashr: "create_ashr",
    Advance: "create_advance",
    FpToFp: "create_fp_to_fp",
    Umulhi: "create_umulhi",
    Bitcast: "create_bitcast",
    AtomicCas: "create_atomic_cas",
    AtomicRMW: "create_atomic_rmw",
}

TRITON_ADAPTERS: dict[type[Op], Callable[..., AdapterResult]] = {
    ProgramId: _program_id_adapter,
    RawStore: _triton_raw_store_adapter,
    Store: _triton_store_adapter,
    RawLoad: _triton_raw_load_adapter,
    Load: _triton_load_adapter,
    Dot: _triton_dot_adapter,
    ReduceSum: _triton_reduce_sum_adapter,
    AddPtr: _triton_addptr_adapter,
}

for op_type in TRITON_OP_LIST:
    TRITON_ADAPTERS.setdefault(op_type, passthrough_adapter)

NKI_OP_LIST: list[type[Op]] = []
NKI_ORIGINAL_OPS: dict[type[Op], Callable] = {}
NKI_OP_ATTR_NAMES: dict[type[Op], str] = {}
NKI_ADAPTERS: dict[type[Op], Callable[..., AdapterResult]] = {}
if HAS_NKI:
    assert nki_builder is not None

    NKI_OP_LIST = [
        Allocate,
        ProgramId,
        Load,
        Store,
        Dot,
        UnaryOp,
        MakeRange,
    ]

    NKI_ORIGINAL_OPS = {
        ProgramId: nki_builder.program_id,
        Allocate: nki_builder.ndarray,
        Load: nki_builder.masked_load,
        Store: nki_builder.masked_store,
        Dot: nki_builder.matmul,
        UnaryOp: nki_builder._unary_op,
        MakeRange: nki_builder.arange,
    }

    NKI_OP_ATTR_NAMES = {
        ProgramId: "program_id",
        Allocate: "ndarray",
        Load: "masked_load",
        Store: "masked_store",
        Dot: "matmul",
        UnaryOp: "_unary_op",
        MakeRange: "arange",
    }

    NKI_ADAPTERS = {
        ProgramId: _program_id_adapter,
        Allocate: _nki_allocate_adapter,
        Load: _nki_load_adapter,
        Store: _nki_store_adapter,
        Dot: _nki_dot_adapter,
    }

    for op_type in NKI_OP_LIST:
        NKI_ADAPTERS.setdefault(op_type, passthrough_adapter)


OPERATION_REGISTRY: dict[str, dict[str, Any]] = {
    "triton": {
        "builder": interpreter_builder,
        "op_list": TRITON_OP_LIST,
        "original_ops": TRITON_ORIGINAL_OPS,
        "op_attr_names": TRITON_OP_ATTR_NAMES,
        "adapters": TRITON_ADAPTERS,
    },
    "nki": {
        "builder": nki_builder,
        "op_list": NKI_OP_LIST,
        "original_ops": NKI_ORIGINAL_OPS,
        "op_attr_names": NKI_OP_ATTR_NAMES,
        "adapters": NKI_ADAPTERS,
    },
}


reduce_map: dict[type[Op], Callable] = {
    ReduceMax: tl.max,
    ReduceMin: tl.min,
    ReduceSum: tl.sum,
}
scan_map: dict[type[Op], Callable] = {
    CumSum: tl.cumsum,
}
math_map: dict[type[Op], Callable] = {
    Umulhi: tl.math.umulhi,
}
reshape_map: dict[type[Op], Callable] = {
    Trans: tl.trans,
}


class PatchOp:
    def __init__(
        self,
        op: Callable,
        op_type: type[Op],
        callbacks: OpCallbacks,
        adapter: Callable[..., AdapterResult],
    ):
        self.op = op
        self.op_type = op_type
        self.callbacks = callbacks
        self.adapter = adapter

    def __call__(self, *args, **kwargs):
        if self.callbacks.before_callback:
            before_args = self.adapter(*args, **kwargs)
            self.callbacks.before_callback(*before_args.args, **before_args.kwargs)
        if self.callbacks.op_overrider:
            if self.op_type in {**reduce_map, **scan_map, **reshape_map}:
                # see triton.runtime.interpreter:ReduceOps.sum
                # First, convert input from tl.tensor to TensorHandle. Here, input tensor is args[0]
                # Then, convert return value from TensorHandle to tl.tensor
                ret = tl.core.tensor(
                    self.callbacks.op_overrider(args[0].handle, *args[1:], **kwargs),
                    args[0].dtype,
                )
            elif self.op_type in math_map:
                raise NotImplementedError()
            else:
                ret = self.callbacks.op_overrider(*args, **kwargs)
                from ..clients.sanitizer.sanitizer import SymbolicExpr

                if isinstance(ret, SymbolicExpr):
                    ret.concrete_fn = self.op
        else:
            ret = self.op(*args, **kwargs)
        if self.callbacks.after_callback:
            # Pass ret so that we don't have to derive output shape from args
            after_args = self.adapter(*args, **kwargs)
            self.callbacks.after_callback(ret, *after_args.args, **after_args.kwargs)
        return ret


def patch_op(op_type: type[Op], callbacks: OpCallbacks, backend: str):
    """
    Register a callback to be called before and after an operator is executed.

    :param op_type: The type of the operator to register the callback for.
    :param callbacks: The OpCallbacks object containing before_callback, after_callback, and op_overrider.
    :param backend: The backend to use ('triton', 'nki', or None for current backend).
    """
    if backend not in OPERATION_REGISTRY:
        raise ValueError(f"Unknown backend: {backend}")

    backend_ops = OPERATION_REGISTRY[backend]["original_ops"]
    backend_attr_names = OPERATION_REGISTRY[backend]["op_attr_names"]
    backend_adapters = OPERATION_REGISTRY[backend]["adapters"]
    backend_builder = OPERATION_REGISTRY[backend]["builder"]

    if op_type in backend_ops:
        op_name = backend_attr_names[op_type]
        original_op = backend_ops[op_type]
        adapter = backend_adapters[op_type]
        patched_op = PatchOp(original_op, op_type, callbacks, adapter)
        setattr(backend_builder, op_name, patched_op)
    elif backend == "triton" and op_type in {**reduce_map, **scan_map, **reshape_map}:
        if op_type in reduce_map:
            op_name = reduce_map[op_type].__name__
        elif op_type in scan_map:
            op_name = scan_map[op_type].__name__
        elif op_type in reshape_map:
            op_name = reshape_map[op_type].__name__
        original_op = getattr(tl, op_name)
        adapter = backend_adapters[op_type]
        patched_op = PatchOp(original_op, op_type, callbacks, adapter)
        setattr(tl, op_name, patched_op)
    elif backend == "triton" and op_type in math_map:
        op_name = math_map[op_type].__name__
        original_op = getattr(tl.math, op_name)
        adapter = backend_adapters[op_type]
        patched_op = PatchOp(original_op, op_type, callbacks, adapter)
        setattr(tl.math, op_name, patched_op)
    else:
        raise ValueError(f"Patching operator {op_type} not supported")


def unpatch_op(op_type: type[Op], backend: str):
    """
    Unregister a callback for an operator.

    :param op_type: The type of the operator to unregister the callback for.
    """
    backend_ops = OPERATION_REGISTRY[backend]["original_ops"]
    backend_attr_names = OPERATION_REGISTRY[backend]["op_attr_names"]
    backend_builder = OPERATION_REGISTRY[backend]["builder"]

    if op_type in backend_ops:
        original_op = backend_ops[op_type]  # type: ignore
        # Use hardcoded name from _OP_ATTR_NAMES
        op_name = backend_attr_names[op_type]  # type: ignore
        setattr(backend_builder, op_name, original_op)


class _LoopIter:
    def __init__(self, hooks, iterable, lineno, range_type):
        self._it = iter(iterable)
        self._lineno = lineno
        self._hooks = hooks
        # triggering range_type
        self._hooks.range_type(self._lineno, range_type)
        # triggering before_loop
        if self._hooks.before_loop:
            self._hooks.before_loop(self._lineno, iterable)

    def __iter__(self):
        return self

    def __next__(self):
        idx = None
        try:
            idx = next(self._it)
        except StopIteration:
            # Exiting the loop and triggering after_loop
            if self._hooks.after_loop:
                self._hooks.after_loop(self._lineno)
            raise

        # trigger loop overriders and loop listeners
        idx = self._hooks.loop_iter(self._lineno, idx)
        return idx


class _CombinedLoopHooks:
    """
    Combine for_loop callbacks from all clients.
    """

    def __init__(self):
        self._range_type: list[Callable] = []
        self._before: list[Callable] = []
        self._iter_listeners: list[Callable] = []
        self._iter_overrider: Optional[Callable] = None
        self._range_wrapper_factory: Optional[Callable] = None
        self._after: list[Callable] = []

    # Register hooks
    def add_range_type_callback(self, hook: Callable) -> None:
        self._range_type.append(hook)

    def add_before(self, hook: Callable) -> None:
        self._before.append(hook)

    def add_iter_listener(self, hook: Callable) -> None:
        self._iter_listeners.append(hook)

    def set_iter_overrider(self, hook: Callable) -> None:
        if self._iter_overrider is not None:
            raise RuntimeError("Only one loop_iter overrider allowed")
        self._iter_overrider = hook

    def set_range_wrapper_factory(self, hook: Callable) -> None:
        if self._range_wrapper_factory is not None:
            raise RuntimeError("Only one range_wrapper_factory allowed")
        self._range_wrapper_factory = hook

    def add_after(self, hook: Callable) -> None:
        self._after.append(hook)

    # Call combined hooks
    def range_type(self, lineno: int, range_type: str) -> None:
        for hook in self._range_type:
            hook(lineno, range_type)

    def before_loop(self, lineno: int, iterable: Any) -> None:
        for hook in self._before:
            hook(lineno, iterable)

    def loop_iter(self, lineno: int, idx: Any) -> Any:
        # override iteration index
        if self._iter_overrider is not None:
            new_idx = self._iter_overrider(lineno, idx)
            if new_idx is not None:
                idx = new_idx

        # call all iteration listeners
        for hook in self._iter_listeners:
            hook(lineno, idx)

        return idx

    def after_loop(self, lineno: int) -> None:
        for hook in self._after:
            hook(lineno)

    def loop_iter_wrapper(
        self,
        iterable_callable: Callable,
        iter_args,
        iter_kwargs,
        lineno: int,
        range_type: str,
    ) -> "_LoopIter":
        args = tuple(iter_args) if iter_args is not None else ()
        kwargs = dict(iter_kwargs) if iter_kwargs is not None else {}

        if self._range_wrapper_factory is not None:
            wrapped = self._range_wrapper_factory(
                None, lineno, range_type, args, kwargs, iterable_callable
            )
            if wrapped is not None:
                iterable = wrapped
            else:
                iterable = iterable_callable(*args, **kwargs)
        else:
            iterable = iterable_callable(*args, **kwargs)
        return _LoopIter(self, iterable, lineno, range_type)

    def clear(self) -> None:
        self._range_type.clear()
        self._before.clear()
        self._iter_listeners.clear()
        self._iter_overrider = None
        self._range_wrapper_factory = None
        self._after.clear()


class _LoopPatcher:
    """Manages loop patching state and hooks."""

    def __init__(self):
        self.hooks = _CombinedLoopHooks()
        self._orig_visit_for: Optional[Callable] = None
        self._patched: bool = False

    def patch(self) -> None:
        """Apply loop patching."""
        if not self._patched:
            self._orig_visit_for = getattr(_OrigASTTransformer, "visit_For", None)
            _OrigASTTransformer.visit_For = _visit_For  # type: ignore[assignment]
            self._patched = True

    def unpatch(self) -> None:
        """Remove loop patching."""
        if not self._patched:
            return

        if self._orig_visit_for is not None:
            _OrigASTTransformer.visit_For = self._orig_visit_for

        self.hooks.clear()
        self._patched = False


_loop_patcher = _LoopPatcher()


def _visit_For(self, node: ast.For):  # type: ignore[override]
    """
    for i in R:
        ...
    ==>
    for i in _triton_viz_loop_patcher.hooks.loop_iter_wrapper(iter_callable, args, kwargs, lineno, range_type):
        ...
    where _triton_viz_loop_patcher.hooks.loop_iter_wrapper returns a _LoopIter object.
    """
    self.generic_visit(node)

    # Detect range type
    range_type = "unknown"
    if isinstance(node.iter, ast.Call):
        func = node.iter.func
        if isinstance(func, ast.Name) and func.id == "range":
            range_type = "python_range"
        elif (
            isinstance(func, ast.Attribute)
            and isinstance(func.value, ast.Name)
            and func.value.id == "tl"
        ):
            if func.attr == "range":
                range_type = "tl_range"
            elif func.attr == "static_range":
                range_type = "tl_static_range"

    if isinstance(node.iter, ast.Call):
        iter_callable = node.iter.func
        iter_args = ast.Tuple(elts=node.iter.args, ctx=ast.Load())
        kw_keys = []
        kw_vals = []
        for kw in node.iter.keywords:
            if kw.arg is None:  # skip **kwargs for simplicity
                continue
            kw_keys.append(ast.Constant(value=kw.arg))
            kw_vals.append(kw.value)
        iter_kwargs = ast.Dict(keys=kw_keys, values=kw_vals)
    else:
        iter_callable = ast.Lambda(
            args=ast.arguments(
                posonlyargs=[], args=[], kwonlyargs=[], kw_defaults=[], defaults=[]
            ),
            body=node.iter,
        )
        iter_args = ast.Tuple(elts=[], ctx=ast.Load())
        iter_kwargs = ast.Dict(keys=[], values=[])

    new_iter = ast.Call(
        func=ast.Attribute(
            value=ast.Attribute(
                value=ast.Name(id="_triton_viz_loop_patcher", ctx=ast.Load()),
                attr="hooks",
                ctx=ast.Load(),
            ),
            attr="loop_iter_wrapper",
            ctx=ast.Load(),
        ),
        args=[
            iter_callable,
            iter_args,
            iter_kwargs,
            ast.Constant(value=node.lineno),
            ast.Constant(value=range_type),
        ],
        keywords=[],
    )

    new_for = ast.For(
        target=node.target,
        iter=new_iter,
        body=node.body,
        orelse=node.orelse,
        type_comment=node.type_comment,
    )
    return ast.fix_missing_locations(new_for)


def patch_for_loop(loop_callbacks: ForLoopCallbacks):
    _loop_patcher.patch()

    # Registering hooks
    if loop_callbacks.range_type_callback is not None:
        _loop_patcher.hooks.add_range_type_callback(loop_callbacks.range_type_callback)
    if loop_callbacks.range_wrapper_factory is not None:
        _loop_patcher.hooks.set_range_wrapper_factory(
            loop_callbacks.range_wrapper_factory
        )
    if loop_callbacks.before_loop_callback is not None:
        _loop_patcher.hooks.add_before(loop_callbacks.before_loop_callback)
    if loop_callbacks.loop_iter_overrider is not None:
        _loop_patcher.hooks.set_iter_overrider(loop_callbacks.loop_iter_overrider)
    if loop_callbacks.loop_iter_listener is not None:
        _loop_patcher.hooks.add_iter_listener(loop_callbacks.loop_iter_listener)
    if loop_callbacks.after_loop_callback is not None:
        _loop_patcher.hooks.add_after(loop_callbacks.after_loop_callback)


def unpatch_for_loop():
    _loop_patcher.unpatch()


def patch_lang(fn, backend):
    if backend == "triton":
        triton_patch_lang(fn)
    elif backend == "nki":
        from triton_viz.core.nki import nki_patch_lang

        nki_patch_lang()
    else:
        raise ValueError(
            f"Unsupported backend {backend} received. Triton-viz only supports one of ('triton', 'nki')."
        )

<<<<<<< HEAD
    fn.__globals__["_triton_viz_loop_patcher"] = _loop_patcher
    # Wrap tl.flip to emit a Flip record after computing result
    try:
        _orig_flip = getattr(tl, "flip", None)
        if _orig_flip is not None and not getattr(
            _orig_flip, "__triton_viz_wrapped__", False
        ):

            def _viz_flip(x, *args, **kwargs):
                # Call original flip implementation
                ret = _orig_flip(x, *args, **kwargs)
                # Best-effort extract dim
                dim = None
                if args:
                    dim = args[0]
                if "dim" in kwargs:
                    dim = kwargs.get("dim")
                # Best-effort shapes
                in_shape = None
                out_shape = None
                x_arr = None
                r_arr = None
                try:
                    # interpreter tensors may expose .data or .handle.data
                    x_data = getattr(x, "data", None)
                    if x_data is None and hasattr(x, "handle"):
                        x_data = getattr(x.handle, "data", None)
                    if x_data is not None:
                        in_shape = tuple(x_data.shape)
                        x_arr = x_data
                except Exception:
                    pass
                try:
                    r_data = getattr(ret, "data", None)
                    if r_data is None and hasattr(ret, "handle"):
                        r_data = getattr(ret.handle, "data", None)
                    if r_data is not None:
                        out_shape = tuple(r_data.shape)
                        r_arr = r_data
                except Exception:
                    pass

                # Emit a Flip record to the active tracer, if available
                try:
                    global _current_client_manager
                    cm = _current_client_manager
                    if cm is not None and hasattr(cm, "clients"):
                        tracer = cm.get_client("tracer")
                        if tracer is not None:
                            input_payload = None
                            output_payload = None
                            try:
                                # Avoid huge payloads: cap to 64k elements
                                def _maybe_list(arr):
                                    import numpy as _np

                                    if arr is None:
                                        return None
                                    try:
                                        if arr.size <= 65536:
                                            return _np.asarray(arr).tolist()
                                    except Exception:
                                        pass
                                    return None

                                input_payload = _maybe_list(x_arr)
                                output_payload = _maybe_list(r_arr)
                            except Exception:
                                pass

                            rec = Flip(
                                input_shape=in_shape or tuple(),
                                output_shape=out_shape or (in_shape or tuple()),
                                dim=int(dim) if dim is not None else 0,
                                input_data=input_payload,
                                output_data=output_payload,
                            )
                            # attach call path already handled by Flip.__post_init__
                            tracer.records.append(rec)
                except Exception:
                    # Never fail kernel execution due to viz
                    pass
                return ret

            # mark wrapper to avoid double-wrapping on subsequent patch_lang calls
            setattr(_viz_flip, "__triton_viz_wrapped__", True)
            tl.flip = _viz_flip  # type: ignore[assignment]
    except Exception:
        # If wrapping fails, continue without Flip records
        pass


def unpatch_lang(backend):
    import importlib
    import sys

    if backend == "triton":
        if tl.__name__ in sys.modules:
            importlib.reload(tl)
    elif backend == "nki":
        from triton_viz.core.nki import nki_unpatch_lang

        nki_unpatch_lang()
=======
def unpatch_lang():
    # TODO: once this (https://github.com/triton-lang/triton/pull/8735)
    # gets into a stable release, we can simplify this unpatching logic by upgrading Triton.
    # This PR is ugly to implement in triton-viz directly because it piggybacks off
    # patching code. So until then, we just brute-force re-import all triton subpackages to unpatch

    import importlib
    import sys

    for name in ("core", "math", "extra"):
        mod = getattr(tl, name, None)
        if mod is not None and mod.__name__ in sys.modules:
            importlib.reload(mod)

    if tl.__name__ in sys.modules:
        importlib.reload(tl)
>>>>>>> a6dab3f1

    from triton.language import semantic as tl_semantic
    from triton.compiler import code_generator as codegen

    tl_semantic.TritonSemantic.tensor = tl.tensor
    tl_semantic.TritonSemantic.lang = tl
    codegen.tensor = tl.tensor
    codegen.language = tl
    codegen.constexpr = tl.constexpr


@dataclass(frozen=True)
class FakeTensor:
    _data_ptr: int
    dtype: str
    shape: tuple[int, ...] = ()
    _stride: tuple[int, ...] = ()
    _is_contiguous: bool = True
    _element_size: int = 1

    def data_ptr(self) -> int:
        return self._data_ptr

    def stride(self) -> tuple[int, ...]:
        return self._stride

    def is_contiguous(self) -> bool:
        return self._is_contiguous

    def numel(self) -> int:
        size = 1
        for dim in self.shape:
            size *= dim
        return size

    def element_size(self) -> int:
        return self._element_size


def _init_args_hst(args_dev, kwargs):
    def _to_cpu(arg):
        if isinstance(arg, tuple):
            return _tuple_create(arg, map(_to_cpu, arg))
        elif isinstance(arg, TensorDescriptor):
            return TensorDescriptor(
                _to_cpu(arg.base),
                arg.shape,
                arg.strides,
                arg.block_shape,
            )
        elif not hasattr(arg, "data_ptr"):
            return arg

        unwrapped_arg = _unwrap_tensor(arg)
        cpu_arg = FakeTensor(
            _data_ptr=unwrapped_arg.data_ptr(),
            dtype=unwrapped_arg.dtype,
            shape=unwrapped_arg.shape,
            _stride=unwrapped_arg.stride(),
            _is_contiguous=unwrapped_arg.is_contiguous(),
            _element_size=unwrapped_arg.element_size(),
        )
        cpu_arg = _rewrap_tensor(cpu_arg, original_tensor=arg)
        return cpu_arg

    args_hst = [_to_cpu(arg) for arg in args_dev]

    # Process keyword arguments
    kwargs_hst = {}
    for key, value in kwargs.items():
        kwargs_hst[key] = _to_cpu(value)
    return args_hst, kwargs_hst


def _grid_executor_call(self, *args_dev, backend=None, **kwargs):
    assert backend is not None
    if kwargs.pop("warmup", False):
        return

    builder = OPERATION_REGISTRY[backend]["builder"]

    def run_grid_loops(grid):
        for x in tqdm(
            range(grid[0]),
            desc="Grid X",
            leave=False,
            disable=not cfg.report_grid_execution_progress,
        ):
            for y in tqdm(
                range(grid[1]),
                desc="Grid Y",
                leave=False,
                disable=not (cfg.report_grid_execution_progress and grid[1] > 1),
            ):
                for z in tqdm(
                    range(grid[2]),
                    desc="Grid Z",
                    leave=False,
                    disable=not (cfg.report_grid_execution_progress and grid[2] > 1),
                ):
                    builder.set_grid_idx(x, y, z)
                    client_manager.grid_idx_callback((x, y, z))
                    if not client_manager.pre_run_callback(self.fn):
                        continue  # Skip this block
                    self.fn(**call_args)
                    if not client_manager.post_run_callback(self.fn):
                        return

    # Removes not used reserved keywords from kwargs
    # Triton doesn't support keyword-only, variable positional or variable keyword arguments
    # It's safe to inspect only positional or keyword arguments (i.e., argspec.args)
    argspec = inspect.getfullargspec(self.fn)
    triton_viz_args = ["client_manager", "jit_fn"]
    kwargs = {
        k: v for k, v in kwargs.items() if k in argspec.args or k in triton_viz_args
    }
    client_manager = kwargs.pop("client_manager")

    # Expose client_manager to tl.flip wrapper via a module-global
    global _current_client_manager
    _current_client_manager = client_manager
    kwargs.pop("jit_fn")
    if cfg.virtual_memory:
        args_hst, kwargs_hst = _init_args_hst(args_dev, kwargs)
    else:
        args_hst, kwargs_hst = self._init_args_hst(args_dev, kwargs)

    # Prepare call arguments
    args = inspect.getcallargs(self.fn, *args_hst, **kwargs_hst)
    call_args = {}
    for name, arg in args.items():
        if name in self.constexprs:
            call_args[name] = arg
            ret = arg
        else:
            ret = _implicit_cvt(arg)
        client_manager.arg_callback(name, arg, ret)
        call_args[name] = ret
    call_args.pop("self", None)
    # Iterate through grid
    grid = self.grid(call_args) if callable(self.grid) else self.grid
    assert len(grid) <= 3
    grid = grid + (1,) * (3 - len(grid))

    builder.set_grid_dim(*grid)
    client_manager.grid_callback(grid)
    if cfg.enable_timing:
        import time

        start_time = time.time()
    run_grid_loops(grid)
    if cfg.enable_timing:
        end_time = time.time()
        elapsed_time = end_time - start_time
        name = self.fn.__name__
        print(f"Triton-Viz: execution time for {name}: {elapsed_time * 1000:.3f} ms")
    # Copy arguments back to propagate side-effects
    if not cfg.virtual_memory:
        self._restore_args_dev(args_dev, args_hst, kwargs, kwargs_hst)


def _jit_function_call(
    self, *args, backend=None, **kwargs
):  # NOTE: is this ever called?
    assert backend is not None
    patch_lang(self.fn, backend)
    return self.fn(*args, **kwargs)


@contextmanager
def patch_calls(backend):
    old_grid_executor_call = GridExecutor.__call__
    old_jit_function_call = JITFunction.__call__
    GridExecutor.__call__ = partialmethod(_grid_executor_call, backend=backend)
    JITFunction.__call__ = partialmethod(_jit_function_call, backend=backend)
    try:
        yield
    finally:
        GridExecutor.__call__ = old_grid_executor_call
        JITFunction.__call__ = old_jit_function_call<|MERGE_RESOLUTION|>--- conflicted
+++ resolved
@@ -727,7 +727,6 @@
             f"Unsupported backend {backend} received. Triton-viz only supports one of ('triton', 'nki')."
         )
 
-<<<<<<< HEAD
     fn.__globals__["_triton_viz_loop_patcher"] = _loop_patcher
     # Wrap tl.flip to emit a Flip record after computing result
     try:
@@ -821,34 +820,26 @@
 
 
 def unpatch_lang(backend):
+    # TODO: once this (https://github.com/triton-lang/triton/pull/8735)
+    # gets into a stable release, we can simplify this unpatching logic by upgrading Triton.
+    # This PR is ugly to implement in triton-viz directly because it piggybacks off
+    # patching code. So until then, we just brute-force re-import all triton subpackages to unpatch
+
     import importlib
     import sys
 
     if backend == "triton":
+        for name in ("core", "math", "extra"):
+            mod = getattr(tl, name, None)
+            if mod is not None and mod.__name__ in sys.modules:
+                importlib.reload(mod)
+
         if tl.__name__ in sys.modules:
             importlib.reload(tl)
     elif backend == "nki":
         from triton_viz.core.nki import nki_unpatch_lang
 
         nki_unpatch_lang()
-=======
-def unpatch_lang():
-    # TODO: once this (https://github.com/triton-lang/triton/pull/8735)
-    # gets into a stable release, we can simplify this unpatching logic by upgrading Triton.
-    # This PR is ugly to implement in triton-viz directly because it piggybacks off
-    # patching code. So until then, we just brute-force re-import all triton subpackages to unpatch
-
-    import importlib
-    import sys
-
-    for name in ("core", "math", "extra"):
-        mod = getattr(tl, name, None)
-        if mod is not None and mod.__name__ in sys.modules:
-            importlib.reload(mod)
-
-    if tl.__name__ in sys.modules:
-        importlib.reload(tl)
->>>>>>> a6dab3f1
 
     from triton.language import semantic as tl_semantic
     from triton.compiler import code_generator as codegen
